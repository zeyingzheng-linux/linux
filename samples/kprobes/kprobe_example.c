// SPDX-License-Identifier: GPL-2.0-only
/*
 * Here's a sample kernel module showing the use of kprobes to dump a
 * stack trace and selected registers when kernel_clone() is called.
 *
 * For more information on theory of operation of kprobes, see
 * Documentation/trace/kprobes.rst
 *
 * You will see the trace data in /var/log/messages and on the console
 * whenever kernel_clone() is invoked to create a new process.
 */

#define pr_fmt(fmt) "%s: " fmt, __func__

#include <linux/kernel.h>
#include <linux/module.h>
#include <linux/kprobes.h>

#define MAX_SYMBOL_LEN	64
static char symbol[MAX_SYMBOL_LEN] = "kernel_clone";
module_param_string(symbol, symbol, sizeof(symbol), 0644);

/* For each probe you need to allocate a kprobe structure */
static struct kprobe kp = {
	.symbol_name	= symbol,
};

/* kprobe pre_handler: called just before the probed instruction is executed */
static int __kprobes handler_pre(struct kprobe *p, struct pt_regs *regs)
{
#ifdef CONFIG_X86
	pr_info("<%s> p->addr = 0x%p, ip = %lx, flags = 0x%lx\n",
		p->symbol_name, p->addr, regs->ip, regs->flags);
#endif
#ifdef CONFIG_PPC
	pr_info("<%s> p->addr = 0x%p, nip = 0x%lx, msr = 0x%lx\n",
		p->symbol_name, p->addr, regs->nip, regs->msr);
#endif
#ifdef CONFIG_MIPS
	pr_info("<%s> p->addr = 0x%p, epc = 0x%lx, status = 0x%lx\n",
		p->symbol_name, p->addr, regs->cp0_epc, regs->cp0_status);
#endif
#ifdef CONFIG_ARM64
	pr_info("<%s> p->addr = 0x%p, pc = 0x%lx, pstate = 0x%lx\n",
		p->symbol_name, p->addr, (long)regs->pc, (long)regs->pstate);
#endif
#ifdef CONFIG_ARM
	pr_info("<%s> p->addr = 0x%p, pc = 0x%lx, cpsr = 0x%lx\n",
		p->symbol_name, p->addr, (long)regs->ARM_pc, (long)regs->ARM_cpsr);
#endif
#ifdef CONFIG_RISCV
	pr_info("<%s> p->addr = 0x%p, pc = 0x%lx, status = 0x%lx\n",
		p->symbol_name, p->addr, regs->epc, regs->status);
#endif
#ifdef CONFIG_S390
	pr_info("<%s> p->addr, 0x%p, ip = 0x%lx, flags = 0x%lx\n",
		p->symbol_name, p->addr, regs->psw.addr, regs->flags);
#endif

	/* A dump_stack() here will give a stack backtrace */
	return 0;
}

/* kprobe post_handler: called after the probed instruction is executed */
static void __kprobes handler_post(struct kprobe *p, struct pt_regs *regs,
				unsigned long flags)
{
#ifdef CONFIG_X86
	pr_info("<%s> p->addr = 0x%p, flags = 0x%lx\n",
		p->symbol_name, p->addr, regs->flags);
#endif
#ifdef CONFIG_PPC
	pr_info("<%s> p->addr = 0x%p, msr = 0x%lx\n",
		p->symbol_name, p->addr, regs->msr);
#endif
#ifdef CONFIG_MIPS
	pr_info("<%s> p->addr = 0x%p, status = 0x%lx\n",
		p->symbol_name, p->addr, regs->cp0_status);
#endif
#ifdef CONFIG_ARM64
	pr_info("<%s> p->addr = 0x%p, pstate = 0x%lx\n",
		p->symbol_name, p->addr, (long)regs->pstate);
#endif
#ifdef CONFIG_ARM
	pr_info("<%s> p->addr = 0x%p, cpsr = 0x%lx\n",
		p->symbol_name, p->addr, (long)regs->ARM_cpsr);
#endif
#ifdef CONFIG_RISCV
	pr_info("<%s> p->addr = 0x%p, status = 0x%lx\n",
		p->symbol_name, p->addr, regs->status);
#endif
#ifdef CONFIG_S390
	pr_info("<%s> p->addr, 0x%p, flags = 0x%lx\n",
		p->symbol_name, p->addr, regs->flags);
#endif
}

<<<<<<< HEAD
=======
/*
 * fault_handler: this is called if an exception is generated for any
 * instruction within the pre- or post-handler, or when Kprobes
 * single-steps the probed instruction.
 */
static int handler_fault(struct kprobe *p, struct pt_regs *regs, int trapnr)
{
	pr_info("p->addr = 0x%p, trap #%d\n", p->addr, trapnr);
	/* Return 0 because we don't handle the fault. */
	return 0;
}
/* NOKPROBE_SYMBOL() is also available */
NOKPROBE_SYMBOL(handler_fault);

>>>>>>> 98cf4951
static int __init kprobe_init(void)
{
	int ret;
	kp.pre_handler = handler_pre;
	kp.post_handler = handler_post;

	ret = register_kprobe(&kp);
	if (ret < 0) {
		pr_err("register_kprobe failed, returned %d\n", ret);
		return ret;
	}
	pr_info("Planted kprobe at %p\n", kp.addr);
	return 0;
}

static void __exit kprobe_exit(void)
{
	unregister_kprobe(&kp);
	pr_info("kprobe at %p unregistered\n", kp.addr);
}

module_init(kprobe_init)
module_exit(kprobe_exit)
MODULE_LICENSE("GPL");<|MERGE_RESOLUTION|>--- conflicted
+++ resolved
@@ -95,23 +95,6 @@
 #endif
 }
 
-<<<<<<< HEAD
-=======
-/*
- * fault_handler: this is called if an exception is generated for any
- * instruction within the pre- or post-handler, or when Kprobes
- * single-steps the probed instruction.
- */
-static int handler_fault(struct kprobe *p, struct pt_regs *regs, int trapnr)
-{
-	pr_info("p->addr = 0x%p, trap #%d\n", p->addr, trapnr);
-	/* Return 0 because we don't handle the fault. */
-	return 0;
-}
-/* NOKPROBE_SYMBOL() is also available */
-NOKPROBE_SYMBOL(handler_fault);
-
->>>>>>> 98cf4951
 static int __init kprobe_init(void)
 {
 	int ret;
