/* auditsc.c -- System-call auditing support
 * Handles all system-call specific auditing features.
 *
 * Copyright 2003-2004 Red Hat Inc., Durham, North Carolina.
 * Copyright 2005 Hewlett-Packard Development Company, L.P.
 * Copyright (C) 2005, 2006 IBM Corporation
 * All Rights Reserved.
 *
 * This program is free software; you can redistribute it and/or modify
 * it under the terms of the GNU General Public License as published by
 * the Free Software Foundation; either version 2 of the License, or
 * (at your option) any later version.
 *
 * This program is distributed in the hope that it will be useful,
 * but WITHOUT ANY WARRANTY; without even the implied warranty of
 * MERCHANTABILITY or FITNESS FOR A PARTICULAR PURPOSE.  See the
 * GNU General Public License for more details.
 *
 * You should have received a copy of the GNU General Public License
 * along with this program; if not, write to the Free Software
 * Foundation, Inc., 59 Temple Place, Suite 330, Boston, MA  02111-1307  USA
 *
 * Written by Rickard E. (Rik) Faith <faith@redhat.com>
 *
 * Many of the ideas implemented here are from Stephen C. Tweedie,
 * especially the idea of avoiding a copy by using getname.
 *
 * The method for actual interception of syscall entry and exit (not in
 * this file -- see entry.S) is based on a GPL'd patch written by
 * okir@suse.de and Copyright 2003 SuSE Linux AG.
 *
 * POSIX message queue support added by George Wilson <ltcgcw@us.ibm.com>,
 * 2006.
 *
 * The support of additional filter rules compares (>, <, >=, <=) was
 * added by Dustin Kirkland <dustin.kirkland@us.ibm.com>, 2005.
 *
 * Modified by Amy Griffis <amy.griffis@hp.com> to collect additional
 * filesystem information.
 *
 * Subject and object context labeling support added by <danjones@us.ibm.com>
 * and <dustin.kirkland@us.ibm.com> for LSPP certification compliance.
 */

#define pr_fmt(fmt) KBUILD_MODNAME ": " fmt

#include <linux/init.h>
#include <asm/types.h>
#include <linux/atomic.h>
#include <linux/fs.h>
#include <linux/namei.h>
#include <linux/mm.h>
#include <linux/export.h>
#include <linux/slab.h>
#include <linux/mount.h>
#include <linux/socket.h>
#include <linux/mqueue.h>
#include <linux/audit.h>
#include <linux/personality.h>
#include <linux/time.h>
#include <linux/netlink.h>
#include <linux/compiler.h>
#include <asm/unistd.h>
#include <linux/security.h>
#include <linux/list.h>
#include <linux/tty.h>
#include <linux/binfmts.h>
#include <linux/highmem.h>
#include <linux/syscalls.h>
#include <linux/capability.h>
#include <linux/fs_struct.h>
#include <linux/compat.h>
#include <linux/ctype.h>

#include "audit.h"

/* flags stating the success for a syscall */
#define AUDITSC_INVALID 0
#define AUDITSC_SUCCESS 1
#define AUDITSC_FAILURE 2

/* no execve audit message should be longer than this (userspace limits) */
#define MAX_EXECVE_AUDIT_LEN 7500

/* max length to print of cmdline/proctitle value during audit */
#define MAX_PROCTITLE_AUDIT_LEN 128

/* number of audit rules */
int audit_n_rules;

/* determines whether we collect data for signals sent */
int audit_signals;

struct audit_aux_data {
	struct audit_aux_data	*next;
	int			type;
};

#define AUDIT_AUX_IPCPERM	0

/* Number of target pids per aux struct. */
#define AUDIT_AUX_PIDS	16

struct audit_aux_data_pids {
	struct audit_aux_data	d;
	pid_t			target_pid[AUDIT_AUX_PIDS];
	kuid_t			target_auid[AUDIT_AUX_PIDS];
	kuid_t			target_uid[AUDIT_AUX_PIDS];
	unsigned int		target_sessionid[AUDIT_AUX_PIDS];
	u32			target_sid[AUDIT_AUX_PIDS];
	char 			target_comm[AUDIT_AUX_PIDS][TASK_COMM_LEN];
	int			pid_count;
};

struct audit_aux_data_bprm_fcaps {
	struct audit_aux_data	d;
	struct audit_cap_data	fcap;
	unsigned int		fcap_ver;
	struct audit_cap_data	old_pcap;
	struct audit_cap_data	new_pcap;
};

struct audit_tree_refs {
	struct audit_tree_refs *next;
	struct audit_chunk *c[31];
};

static inline int open_arg(int flags, int mask)
{
	int n = ACC_MODE(flags);
	if (flags & (O_TRUNC | O_CREAT))
		n |= AUDIT_PERM_WRITE;
	return n & mask;
}

static int audit_match_perm(struct audit_context *ctx, int mask)
{
	unsigned n;
	if (unlikely(!ctx))
		return 0;
	n = ctx->major;

	switch (audit_classify_syscall(ctx->arch, n)) {
	case 0:	/* native */
		if ((mask & AUDIT_PERM_WRITE) &&
		     audit_match_class(AUDIT_CLASS_WRITE, n))
			return 1;
		if ((mask & AUDIT_PERM_READ) &&
		     audit_match_class(AUDIT_CLASS_READ, n))
			return 1;
		if ((mask & AUDIT_PERM_ATTR) &&
		     audit_match_class(AUDIT_CLASS_CHATTR, n))
			return 1;
		return 0;
	case 1: /* 32bit on biarch */
		if ((mask & AUDIT_PERM_WRITE) &&
		     audit_match_class(AUDIT_CLASS_WRITE_32, n))
			return 1;
		if ((mask & AUDIT_PERM_READ) &&
		     audit_match_class(AUDIT_CLASS_READ_32, n))
			return 1;
		if ((mask & AUDIT_PERM_ATTR) &&
		     audit_match_class(AUDIT_CLASS_CHATTR_32, n))
			return 1;
		return 0;
	case 2: /* open */
		return mask & ACC_MODE(ctx->argv[1]);
	case 3: /* openat */
		return mask & ACC_MODE(ctx->argv[2]);
	case 4: /* socketcall */
		return ((mask & AUDIT_PERM_WRITE) && ctx->argv[0] == SYS_BIND);
	case 5: /* execve */
		return mask & AUDIT_PERM_EXEC;
	default:
		return 0;
	}
}

static int audit_match_filetype(struct audit_context *ctx, int val)
{
	struct audit_names *n;
	umode_t mode = (umode_t)val;

	if (unlikely(!ctx))
		return 0;

	list_for_each_entry(n, &ctx->names_list, list) {
		if ((n->ino != -1) &&
		    ((n->mode & S_IFMT) == mode))
			return 1;
	}

	return 0;
}

/*
 * We keep a linked list of fixed-sized (31 pointer) arrays of audit_chunk *;
 * ->first_trees points to its beginning, ->trees - to the current end of data.
 * ->tree_count is the number of free entries in array pointed to by ->trees.
 * Original condition is (NULL, NULL, 0); as soon as it grows we never revert to NULL,
 * "empty" becomes (p, p, 31) afterwards.  We don't shrink the list (and seriously,
 * it's going to remain 1-element for almost any setup) until we free context itself.
 * References in it _are_ dropped - at the same time we free/drop aux stuff.
 */

#ifdef CONFIG_AUDIT_TREE
static void audit_set_auditable(struct audit_context *ctx)
{
	if (!ctx->prio) {
		ctx->prio = 1;
		ctx->current_state = AUDIT_RECORD_CONTEXT;
	}
}

static int put_tree_ref(struct audit_context *ctx, struct audit_chunk *chunk)
{
	struct audit_tree_refs *p = ctx->trees;
	int left = ctx->tree_count;
	if (likely(left)) {
		p->c[--left] = chunk;
		ctx->tree_count = left;
		return 1;
	}
	if (!p)
		return 0;
	p = p->next;
	if (p) {
		p->c[30] = chunk;
		ctx->trees = p;
		ctx->tree_count = 30;
		return 1;
	}
	return 0;
}

static int grow_tree_refs(struct audit_context *ctx)
{
	struct audit_tree_refs *p = ctx->trees;
	ctx->trees = kzalloc(sizeof(struct audit_tree_refs), GFP_KERNEL);
	if (!ctx->trees) {
		ctx->trees = p;
		return 0;
	}
	if (p)
		p->next = ctx->trees;
	else
		ctx->first_trees = ctx->trees;
	ctx->tree_count = 31;
	return 1;
}
#endif

static void unroll_tree_refs(struct audit_context *ctx,
		      struct audit_tree_refs *p, int count)
{
#ifdef CONFIG_AUDIT_TREE
	struct audit_tree_refs *q;
	int n;
	if (!p) {
		/* we started with empty chain */
		p = ctx->first_trees;
		count = 31;
		/* if the very first allocation has failed, nothing to do */
		if (!p)
			return;
	}
	n = count;
	for (q = p; q != ctx->trees; q = q->next, n = 31) {
		while (n--) {
			audit_put_chunk(q->c[n]);
			q->c[n] = NULL;
		}
	}
	while (n-- > ctx->tree_count) {
		audit_put_chunk(q->c[n]);
		q->c[n] = NULL;
	}
	ctx->trees = p;
	ctx->tree_count = count;
#endif
}

static void free_tree_refs(struct audit_context *ctx)
{
	struct audit_tree_refs *p, *q;
	for (p = ctx->first_trees; p; p = q) {
		q = p->next;
		kfree(p);
	}
}

static int match_tree_refs(struct audit_context *ctx, struct audit_tree *tree)
{
#ifdef CONFIG_AUDIT_TREE
	struct audit_tree_refs *p;
	int n;
	if (!tree)
		return 0;
	/* full ones */
	for (p = ctx->first_trees; p != ctx->trees; p = p->next) {
		for (n = 0; n < 31; n++)
			if (audit_tree_match(p->c[n], tree))
				return 1;
	}
	/* partial */
	if (p) {
		for (n = ctx->tree_count; n < 31; n++)
			if (audit_tree_match(p->c[n], tree))
				return 1;
	}
#endif
	return 0;
}

static int audit_compare_uid(kuid_t uid,
			     struct audit_names *name,
			     struct audit_field *f,
			     struct audit_context *ctx)
{
	struct audit_names *n;
	int rc;
 
	if (name) {
		rc = audit_uid_comparator(uid, f->op, name->uid);
		if (rc)
			return rc;
	}
 
	if (ctx) {
		list_for_each_entry(n, &ctx->names_list, list) {
			rc = audit_uid_comparator(uid, f->op, n->uid);
			if (rc)
				return rc;
		}
	}
	return 0;
}

static int audit_compare_gid(kgid_t gid,
			     struct audit_names *name,
			     struct audit_field *f,
			     struct audit_context *ctx)
{
	struct audit_names *n;
	int rc;
 
	if (name) {
		rc = audit_gid_comparator(gid, f->op, name->gid);
		if (rc)
			return rc;
	}
 
	if (ctx) {
		list_for_each_entry(n, &ctx->names_list, list) {
			rc = audit_gid_comparator(gid, f->op, n->gid);
			if (rc)
				return rc;
		}
	}
	return 0;
}

static int audit_field_compare(struct task_struct *tsk,
			       const struct cred *cred,
			       struct audit_field *f,
			       struct audit_context *ctx,
			       struct audit_names *name)
{
	switch (f->val) {
	/* process to file object comparisons */
	case AUDIT_COMPARE_UID_TO_OBJ_UID:
		return audit_compare_uid(cred->uid, name, f, ctx);
	case AUDIT_COMPARE_GID_TO_OBJ_GID:
		return audit_compare_gid(cred->gid, name, f, ctx);
	case AUDIT_COMPARE_EUID_TO_OBJ_UID:
		return audit_compare_uid(cred->euid, name, f, ctx);
	case AUDIT_COMPARE_EGID_TO_OBJ_GID:
		return audit_compare_gid(cred->egid, name, f, ctx);
	case AUDIT_COMPARE_AUID_TO_OBJ_UID:
		return audit_compare_uid(tsk->loginuid, name, f, ctx);
	case AUDIT_COMPARE_SUID_TO_OBJ_UID:
		return audit_compare_uid(cred->suid, name, f, ctx);
	case AUDIT_COMPARE_SGID_TO_OBJ_GID:
		return audit_compare_gid(cred->sgid, name, f, ctx);
	case AUDIT_COMPARE_FSUID_TO_OBJ_UID:
		return audit_compare_uid(cred->fsuid, name, f, ctx);
	case AUDIT_COMPARE_FSGID_TO_OBJ_GID:
		return audit_compare_gid(cred->fsgid, name, f, ctx);
	/* uid comparisons */
	case AUDIT_COMPARE_UID_TO_AUID:
		return audit_uid_comparator(cred->uid, f->op, tsk->loginuid);
	case AUDIT_COMPARE_UID_TO_EUID:
		return audit_uid_comparator(cred->uid, f->op, cred->euid);
	case AUDIT_COMPARE_UID_TO_SUID:
		return audit_uid_comparator(cred->uid, f->op, cred->suid);
	case AUDIT_COMPARE_UID_TO_FSUID:
		return audit_uid_comparator(cred->uid, f->op, cred->fsuid);
	/* auid comparisons */
	case AUDIT_COMPARE_AUID_TO_EUID:
		return audit_uid_comparator(tsk->loginuid, f->op, cred->euid);
	case AUDIT_COMPARE_AUID_TO_SUID:
		return audit_uid_comparator(tsk->loginuid, f->op, cred->suid);
	case AUDIT_COMPARE_AUID_TO_FSUID:
		return audit_uid_comparator(tsk->loginuid, f->op, cred->fsuid);
	/* euid comparisons */
	case AUDIT_COMPARE_EUID_TO_SUID:
		return audit_uid_comparator(cred->euid, f->op, cred->suid);
	case AUDIT_COMPARE_EUID_TO_FSUID:
		return audit_uid_comparator(cred->euid, f->op, cred->fsuid);
	/* suid comparisons */
	case AUDIT_COMPARE_SUID_TO_FSUID:
		return audit_uid_comparator(cred->suid, f->op, cred->fsuid);
	/* gid comparisons */
	case AUDIT_COMPARE_GID_TO_EGID:
		return audit_gid_comparator(cred->gid, f->op, cred->egid);
	case AUDIT_COMPARE_GID_TO_SGID:
		return audit_gid_comparator(cred->gid, f->op, cred->sgid);
	case AUDIT_COMPARE_GID_TO_FSGID:
		return audit_gid_comparator(cred->gid, f->op, cred->fsgid);
	/* egid comparisons */
	case AUDIT_COMPARE_EGID_TO_SGID:
		return audit_gid_comparator(cred->egid, f->op, cred->sgid);
	case AUDIT_COMPARE_EGID_TO_FSGID:
		return audit_gid_comparator(cred->egid, f->op, cred->fsgid);
	/* sgid comparison */
	case AUDIT_COMPARE_SGID_TO_FSGID:
		return audit_gid_comparator(cred->sgid, f->op, cred->fsgid);
	default:
		WARN(1, "Missing AUDIT_COMPARE define.  Report as a bug\n");
		return 0;
	}
	return 0;
}

/* Determine if any context name data matches a rule's watch data */
/* Compare a task_struct with an audit_rule.  Return 1 on match, 0
 * otherwise.
 *
 * If task_creation is true, this is an explicit indication that we are
 * filtering a task rule at task creation time.  This and tsk == current are
 * the only situations where tsk->cred may be accessed without an rcu read lock.
 */
static int audit_filter_rules(struct task_struct *tsk,
			      struct audit_krule *rule,
			      struct audit_context *ctx,
			      struct audit_names *name,
			      enum audit_state *state,
			      bool task_creation)
{
	const struct cred *cred;
	int i, need_sid = 1;
	u32 sid;

	cred = rcu_dereference_check(tsk->cred, tsk == current || task_creation);

	for (i = 0; i < rule->field_count; i++) {
		struct audit_field *f = &rule->fields[i];
		struct audit_names *n;
		int result = 0;
		pid_t pid;

		switch (f->type) {
		case AUDIT_PID:
			pid = task_pid_nr(tsk);
			result = audit_comparator(pid, f->op, f->val);
			break;
		case AUDIT_PPID:
			if (ctx) {
				if (!ctx->ppid)
					ctx->ppid = task_ppid_nr(tsk);
				result = audit_comparator(ctx->ppid, f->op, f->val);
			}
			break;
		case AUDIT_UID:
			result = audit_uid_comparator(cred->uid, f->op, f->uid);
			break;
		case AUDIT_EUID:
			result = audit_uid_comparator(cred->euid, f->op, f->uid);
			break;
		case AUDIT_SUID:
			result = audit_uid_comparator(cred->suid, f->op, f->uid);
			break;
		case AUDIT_FSUID:
			result = audit_uid_comparator(cred->fsuid, f->op, f->uid);
			break;
		case AUDIT_GID:
			result = audit_gid_comparator(cred->gid, f->op, f->gid);
			if (f->op == Audit_equal) {
				if (!result)
					result = in_group_p(f->gid);
			} else if (f->op == Audit_not_equal) {
				if (result)
					result = !in_group_p(f->gid);
			}
			break;
		case AUDIT_EGID:
			result = audit_gid_comparator(cred->egid, f->op, f->gid);
			if (f->op == Audit_equal) {
				if (!result)
					result = in_egroup_p(f->gid);
			} else if (f->op == Audit_not_equal) {
				if (result)
					result = !in_egroup_p(f->gid);
			}
			break;
		case AUDIT_SGID:
			result = audit_gid_comparator(cred->sgid, f->op, f->gid);
			break;
		case AUDIT_FSGID:
			result = audit_gid_comparator(cred->fsgid, f->op, f->gid);
			break;
		case AUDIT_PERS:
			result = audit_comparator(tsk->personality, f->op, f->val);
			break;
		case AUDIT_ARCH:
			if (ctx)
				result = audit_comparator(ctx->arch, f->op, f->val);
			break;

		case AUDIT_EXIT:
			if (ctx && ctx->return_valid)
				result = audit_comparator(ctx->return_code, f->op, f->val);
			break;
		case AUDIT_SUCCESS:
			if (ctx && ctx->return_valid) {
				if (f->val)
					result = audit_comparator(ctx->return_valid, f->op, AUDITSC_SUCCESS);
				else
					result = audit_comparator(ctx->return_valid, f->op, AUDITSC_FAILURE);
			}
			break;
		case AUDIT_DEVMAJOR:
			if (name) {
				if (audit_comparator(MAJOR(name->dev), f->op, f->val) ||
				    audit_comparator(MAJOR(name->rdev), f->op, f->val))
					++result;
			} else if (ctx) {
				list_for_each_entry(n, &ctx->names_list, list) {
					if (audit_comparator(MAJOR(n->dev), f->op, f->val) ||
					    audit_comparator(MAJOR(n->rdev), f->op, f->val)) {
						++result;
						break;
					}
				}
			}
			break;
		case AUDIT_DEVMINOR:
			if (name) {
				if (audit_comparator(MINOR(name->dev), f->op, f->val) ||
				    audit_comparator(MINOR(name->rdev), f->op, f->val))
					++result;
			} else if (ctx) {
				list_for_each_entry(n, &ctx->names_list, list) {
					if (audit_comparator(MINOR(n->dev), f->op, f->val) ||
					    audit_comparator(MINOR(n->rdev), f->op, f->val)) {
						++result;
						break;
					}
				}
			}
			break;
		case AUDIT_INODE:
			if (name)
				result = audit_comparator(name->ino, f->op, f->val);
			else if (ctx) {
				list_for_each_entry(n, &ctx->names_list, list) {
					if (audit_comparator(n->ino, f->op, f->val)) {
						++result;
						break;
					}
				}
			}
			break;
		case AUDIT_OBJ_UID:
			if (name) {
				result = audit_uid_comparator(name->uid, f->op, f->uid);
			} else if (ctx) {
				list_for_each_entry(n, &ctx->names_list, list) {
					if (audit_uid_comparator(n->uid, f->op, f->uid)) {
						++result;
						break;
					}
				}
			}
			break;
		case AUDIT_OBJ_GID:
			if (name) {
				result = audit_gid_comparator(name->gid, f->op, f->gid);
			} else if (ctx) {
				list_for_each_entry(n, &ctx->names_list, list) {
					if (audit_gid_comparator(n->gid, f->op, f->gid)) {
						++result;
						break;
					}
				}
			}
			break;
		case AUDIT_WATCH:
			if (name)
				result = audit_watch_compare(rule->watch, name->ino, name->dev);
			break;
		case AUDIT_DIR:
			if (ctx)
				result = match_tree_refs(ctx, rule->tree);
			break;
		case AUDIT_LOGINUID:
			result = 0;
			if (ctx)
				result = audit_uid_comparator(tsk->loginuid, f->op, f->uid);
			break;
		case AUDIT_LOGINUID_SET:
			result = audit_comparator(audit_loginuid_set(tsk), f->op, f->val);
			break;
		case AUDIT_SUBJ_USER:
		case AUDIT_SUBJ_ROLE:
		case AUDIT_SUBJ_TYPE:
		case AUDIT_SUBJ_SEN:
		case AUDIT_SUBJ_CLR:
			/* NOTE: this may return negative values indicating
			   a temporary error.  We simply treat this as a
			   match for now to avoid losing information that
			   may be wanted.   An error message will also be
			   logged upon error */
			if (f->lsm_rule) {
				if (need_sid) {
					security_task_getsecid(tsk, &sid);
					need_sid = 0;
				}
				result = security_audit_rule_match(sid, f->type,
				                                  f->op,
				                                  f->lsm_rule,
				                                  ctx);
			}
			break;
		case AUDIT_OBJ_USER:
		case AUDIT_OBJ_ROLE:
		case AUDIT_OBJ_TYPE:
		case AUDIT_OBJ_LEV_LOW:
		case AUDIT_OBJ_LEV_HIGH:
			/* The above note for AUDIT_SUBJ_USER...AUDIT_SUBJ_CLR
			   also applies here */
			if (f->lsm_rule) {
				/* Find files that match */
				if (name) {
					result = security_audit_rule_match(
					           name->osid, f->type, f->op,
					           f->lsm_rule, ctx);
				} else if (ctx) {
					list_for_each_entry(n, &ctx->names_list, list) {
						if (security_audit_rule_match(n->osid, f->type,
									      f->op, f->lsm_rule,
									      ctx)) {
							++result;
							break;
						}
					}
				}
				/* Find ipc objects that match */
				if (!ctx || ctx->type != AUDIT_IPC)
					break;
				if (security_audit_rule_match(ctx->ipc.osid,
							      f->type, f->op,
							      f->lsm_rule, ctx))
					++result;
			}
			break;
		case AUDIT_ARG0:
		case AUDIT_ARG1:
		case AUDIT_ARG2:
		case AUDIT_ARG3:
			if (ctx)
				result = audit_comparator(ctx->argv[f->type-AUDIT_ARG0], f->op, f->val);
			break;
		case AUDIT_FILTERKEY:
			/* ignore this field for filtering */
			result = 1;
			break;
		case AUDIT_PERM:
			result = audit_match_perm(ctx, f->val);
			break;
		case AUDIT_FILETYPE:
			result = audit_match_filetype(ctx, f->val);
			break;
		case AUDIT_FIELD_COMPARE:
			result = audit_field_compare(tsk, cred, f, ctx, name);
			break;
		}
		if (!result)
			return 0;
	}

	if (ctx) {
		if (rule->prio <= ctx->prio)
			return 0;
		if (rule->filterkey) {
			kfree(ctx->filterkey);
			ctx->filterkey = kstrdup(rule->filterkey, GFP_ATOMIC);
		}
		ctx->prio = rule->prio;
	}
	switch (rule->action) {
	case AUDIT_NEVER:    *state = AUDIT_DISABLED;	    break;
	case AUDIT_ALWAYS:   *state = AUDIT_RECORD_CONTEXT; break;
	}
	return 1;
}

/* At process creation time, we can determine if system-call auditing is
 * completely disabled for this task.  Since we only have the task
 * structure at this point, we can only check uid and gid.
 */
static enum audit_state audit_filter_task(struct task_struct *tsk, char **key)
{
	struct audit_entry *e;
	enum audit_state   state;

	rcu_read_lock();
	list_for_each_entry_rcu(e, &audit_filter_list[AUDIT_FILTER_TASK], list) {
		if (audit_filter_rules(tsk, &e->rule, NULL, NULL,
				       &state, true)) {
			if (state == AUDIT_RECORD_CONTEXT)
				*key = kstrdup(e->rule.filterkey, GFP_ATOMIC);
			rcu_read_unlock();
			return state;
		}
	}
	rcu_read_unlock();
	return AUDIT_BUILD_CONTEXT;
}

/* At syscall entry and exit time, this filter is called if the
 * audit_state is not low enough that auditing cannot take place, but is
 * also not high enough that we already know we have to write an audit
 * record (i.e., the state is AUDIT_SETUP_CONTEXT or AUDIT_BUILD_CONTEXT).
 */
static enum audit_state audit_filter_syscall(struct task_struct *tsk,
					     struct audit_context *ctx,
					     struct list_head *list)
{
	struct audit_entry *e;
	enum audit_state state;

	if (audit_pid && tsk->tgid == audit_pid)
		return AUDIT_DISABLED;

	rcu_read_lock();
	if (!list_empty(list)) {
		int word = AUDIT_WORD(ctx->major);
		int bit  = AUDIT_BIT(ctx->major);

		list_for_each_entry_rcu(e, list, list) {
			if ((e->rule.mask[word] & bit) == bit &&
			    audit_filter_rules(tsk, &e->rule, ctx, NULL,
					       &state, false)) {
				rcu_read_unlock();
				ctx->current_state = state;
				return state;
			}
		}
	}
	rcu_read_unlock();
	return AUDIT_BUILD_CONTEXT;
}

/*
 * Given an audit_name check the inode hash table to see if they match.
 * Called holding the rcu read lock to protect the use of audit_inode_hash
 */
static int audit_filter_inode_name(struct task_struct *tsk,
				   struct audit_names *n,
				   struct audit_context *ctx) {
	int word, bit;
	int h = audit_hash_ino((u32)n->ino);
	struct list_head *list = &audit_inode_hash[h];
	struct audit_entry *e;
	enum audit_state state;

	word = AUDIT_WORD(ctx->major);
	bit  = AUDIT_BIT(ctx->major);

	if (list_empty(list))
		return 0;

	list_for_each_entry_rcu(e, list, list) {
		if ((e->rule.mask[word] & bit) == bit &&
		    audit_filter_rules(tsk, &e->rule, ctx, n, &state, false)) {
			ctx->current_state = state;
			return 1;
		}
	}

	return 0;
}

/* At syscall exit time, this filter is called if any audit_names have been
 * collected during syscall processing.  We only check rules in sublists at hash
 * buckets applicable to the inode numbers in audit_names.
 * Regarding audit_state, same rules apply as for audit_filter_syscall().
 */
void audit_filter_inodes(struct task_struct *tsk, struct audit_context *ctx)
{
	struct audit_names *n;

	if (audit_pid && tsk->tgid == audit_pid)
		return;

	rcu_read_lock();

	list_for_each_entry(n, &ctx->names_list, list) {
		if (audit_filter_inode_name(tsk, n, ctx))
			break;
	}
	rcu_read_unlock();
}

/* Transfer the audit context pointer to the caller, clearing it in the tsk's struct */
static inline struct audit_context *audit_take_context(struct task_struct *tsk,
						      int return_valid,
						      long return_code)
{
	struct audit_context *context = tsk->audit_context;

	if (!context)
		return NULL;
	context->return_valid = return_valid;

	/*
	 * we need to fix up the return code in the audit logs if the actual
	 * return codes are later going to be fixed up by the arch specific
	 * signal handlers
	 *
	 * This is actually a test for:
	 * (rc == ERESTARTSYS ) || (rc == ERESTARTNOINTR) ||
	 * (rc == ERESTARTNOHAND) || (rc == ERESTART_RESTARTBLOCK)
	 *
	 * but is faster than a bunch of ||
	 */
	if (unlikely(return_code <= -ERESTARTSYS) &&
	    (return_code >= -ERESTART_RESTARTBLOCK) &&
	    (return_code != -ENOIOCTLCMD))
		context->return_code = -EINTR;
	else
		context->return_code  = return_code;

	if (context->in_syscall && !context->dummy) {
		audit_filter_syscall(tsk, context, &audit_filter_list[AUDIT_FILTER_EXIT]);
		audit_filter_inodes(tsk, context);
	}

	tsk->audit_context = NULL;
	return context;
}

static inline void audit_proctitle_free(struct audit_context *context)
{
	kfree(context->proctitle.value);
	context->proctitle.value = NULL;
	context->proctitle.len = 0;
}

static inline void audit_free_names(struct audit_context *context)
{
	struct audit_names *n, *next;

#if AUDIT_DEBUG == 2
	if (context->put_count + context->ino_count != context->name_count) {
		int i = 0;

		pr_err("%s:%d(:%d): major=%d in_syscall=%d"
		       " name_count=%d put_count=%d ino_count=%d"
		       " [NOT freeing]\n", __FILE__, __LINE__,
		       context->serial, context->major, context->in_syscall,
		       context->name_count, context->put_count,
		       context->ino_count);
		list_for_each_entry(n, &context->names_list, list) {
			pr_err("names[%d] = %p = %s\n", i++, n->name,
			       n->name->name ?: "(null)");
		}
		dump_stack();
		return;
	}
#endif
#if AUDIT_DEBUG
	context->put_count  = 0;
	context->ino_count  = 0;
#endif

	list_for_each_entry_safe(n, next, &context->names_list, list) {
		list_del(&n->list);
		if (n->name && n->name_put)
			final_putname(n->name);
		if (n->should_free)
			kfree(n);
	}
	context->name_count = 0;
	path_put(&context->pwd);
	context->pwd.dentry = NULL;
	context->pwd.mnt = NULL;
}

static inline void audit_free_aux(struct audit_context *context)
{
	struct audit_aux_data *aux;

	while ((aux = context->aux)) {
		context->aux = aux->next;
		kfree(aux);
	}
	while ((aux = context->aux_pids)) {
		context->aux_pids = aux->next;
		kfree(aux);
	}
}

static inline struct audit_context *audit_alloc_context(enum audit_state state)
{
	struct audit_context *context;

	context = kzalloc(sizeof(*context), GFP_KERNEL);
	if (!context)
		return NULL;
	context->state = state;
	context->prio = state == AUDIT_RECORD_CONTEXT ? ~0ULL : 0;
	INIT_LIST_HEAD(&context->killed_trees);
	INIT_LIST_HEAD(&context->names_list);
	return context;
}

/**
 * audit_alloc - allocate an audit context block for a task
 * @tsk: task
 *
 * Filter on the task information and allocate a per-task audit context
 * if necessary.  Doing so turns on system call auditing for the
 * specified task.  This is called from copy_process, so no lock is
 * needed.
 */
int audit_alloc(struct task_struct *tsk)
{
	struct audit_context *context;
	enum audit_state     state;
	char *key = NULL;

	if (likely(!audit_ever_enabled))
		return 0; /* Return if not auditing. */

	state = audit_filter_task(tsk, &key);
	if (state == AUDIT_DISABLED) {
		clear_tsk_thread_flag(tsk, TIF_SYSCALL_AUDIT);
		return 0;
	}

	if (!(context = audit_alloc_context(state))) {
		kfree(key);
		audit_log_lost("out of memory in audit_alloc");
		return -ENOMEM;
	}
	context->filterkey = key;

	tsk->audit_context  = context;
	set_tsk_thread_flag(tsk, TIF_SYSCALL_AUDIT);
	return 0;
}

static inline void audit_free_context(struct audit_context *context)
{
	audit_free_names(context);
	unroll_tree_refs(context, NULL, 0);
	free_tree_refs(context);
	audit_free_aux(context);
	kfree(context->filterkey);
	kfree(context->sockaddr);
	audit_proctitle_free(context);
	kfree(context);
}

static int audit_log_pid_context(struct audit_context *context, pid_t pid,
				 kuid_t auid, kuid_t uid, unsigned int sessionid,
				 u32 sid, char *comm)
{
	struct audit_buffer *ab;
	char *ctx = NULL;
	u32 len;
	int rc = 0;

	ab = audit_log_start(context, GFP_KERNEL, AUDIT_OBJ_PID);
	if (!ab)
		return rc;

	audit_log_format(ab, "opid=%d oauid=%d ouid=%d oses=%d", pid,
			 from_kuid(&init_user_ns, auid),
			 from_kuid(&init_user_ns, uid), sessionid);
	if (sid) {
		if (security_secid_to_secctx(sid, &ctx, &len)) {
			audit_log_format(ab, " obj=(none)");
			rc = 1;
		} else {
			audit_log_format(ab, " obj=%s", ctx);
			security_release_secctx(ctx, len);
		}
	}
	audit_log_format(ab, " ocomm=");
	audit_log_untrustedstring(ab, comm);
	audit_log_end(ab);

	return rc;
}

/*
 * to_send and len_sent accounting are very loose estimates.  We aren't
 * really worried about a hard cap to MAX_EXECVE_AUDIT_LEN so much as being
 * within about 500 bytes (next page boundary)
 *
 * why snprintf?  an int is up to 12 digits long.  if we just assumed when
 * logging that a[%d]= was going to be 16 characters long we would be wasting
 * space in every audit message.  In one 7500 byte message we can log up to
 * about 1000 min size arguments.  That comes down to about 50% waste of space
 * if we didn't do the snprintf to find out how long arg_num_len was.
 */
static int audit_log_single_execve_arg(struct audit_context *context,
					struct audit_buffer **ab,
					int arg_num,
					size_t *len_sent,
					const char __user *p,
					char *buf)
{
	char arg_num_len_buf[12];
	const char __user *tmp_p = p;
	/* how many digits are in arg_num? 5 is the length of ' a=""' */
	size_t arg_num_len = snprintf(arg_num_len_buf, 12, "%d", arg_num) + 5;
	size_t len, len_left, to_send;
	size_t max_execve_audit_len = MAX_EXECVE_AUDIT_LEN;
	unsigned int i, has_cntl = 0, too_long = 0;
	int ret;

	/* strnlen_user includes the null we don't want to send */
	len_left = len = strnlen_user(p, MAX_ARG_STRLEN) - 1;

	/*
	 * We just created this mm, if we can't find the strings
	 * we just copied into it something is _very_ wrong. Similar
	 * for strings that are too long, we should not have created
	 * any.
	 */
	if (unlikely((len == -1) || len > MAX_ARG_STRLEN - 1)) {
		WARN_ON(1);
		send_sig(SIGKILL, current, 0);
		return -1;
	}

	/* walk the whole argument looking for non-ascii chars */
	do {
		if (len_left > MAX_EXECVE_AUDIT_LEN)
			to_send = MAX_EXECVE_AUDIT_LEN;
		else
			to_send = len_left;
		ret = copy_from_user(buf, tmp_p, to_send);
		/*
		 * There is no reason for this copy to be short. We just
		 * copied them here, and the mm hasn't been exposed to user-
		 * space yet.
		 */
		if (ret) {
			WARN_ON(1);
			send_sig(SIGKILL, current, 0);
			return -1;
		}
		buf[to_send] = '\0';
		has_cntl = audit_string_contains_control(buf, to_send);
		if (has_cntl) {
			/*
			 * hex messages get logged as 2 bytes, so we can only
			 * send half as much in each message
			 */
			max_execve_audit_len = MAX_EXECVE_AUDIT_LEN / 2;
			break;
		}
		len_left -= to_send;
		tmp_p += to_send;
	} while (len_left > 0);

	len_left = len;

	if (len > max_execve_audit_len)
		too_long = 1;

	/* rewalk the argument actually logging the message */
	for (i = 0; len_left > 0; i++) {
		int room_left;

		if (len_left > max_execve_audit_len)
			to_send = max_execve_audit_len;
		else
			to_send = len_left;

		/* do we have space left to send this argument in this ab? */
		room_left = MAX_EXECVE_AUDIT_LEN - arg_num_len - *len_sent;
		if (has_cntl)
			room_left -= (to_send * 2);
		else
			room_left -= to_send;
		if (room_left < 0) {
			*len_sent = 0;
			audit_log_end(*ab);
			*ab = audit_log_start(context, GFP_KERNEL, AUDIT_EXECVE);
			if (!*ab)
				return 0;
		}

		/*
		 * first record needs to say how long the original string was
		 * so we can be sure nothing was lost.
		 */
		if ((i == 0) && (too_long))
			audit_log_format(*ab, " a%d_len=%zu", arg_num,
					 has_cntl ? 2*len : len);

		/*
		 * normally arguments are small enough to fit and we already
		 * filled buf above when we checked for control characters
		 * so don't bother with another copy_from_user
		 */
		if (len >= max_execve_audit_len)
			ret = copy_from_user(buf, p, to_send);
		else
			ret = 0;
		if (ret) {
			WARN_ON(1);
			send_sig(SIGKILL, current, 0);
			return -1;
		}
		buf[to_send] = '\0';

		/* actually log it */
		audit_log_format(*ab, " a%d", arg_num);
		if (too_long)
			audit_log_format(*ab, "[%d]", i);
		audit_log_format(*ab, "=");
		if (has_cntl)
			audit_log_n_hex(*ab, buf, to_send);
		else
			audit_log_string(*ab, buf);

		p += to_send;
		len_left -= to_send;
		*len_sent += arg_num_len;
		if (has_cntl)
			*len_sent += to_send * 2;
		else
			*len_sent += to_send;
	}
	/* include the null we didn't log */
	return len + 1;
}

static void audit_log_execve_info(struct audit_context *context,
				  struct audit_buffer **ab)
{
	int i, len;
	size_t len_sent = 0;
	const char __user *p;
	char *buf;

	p = (const char __user *)current->mm->arg_start;

	audit_log_format(*ab, "argc=%d", context->execve.argc);

	/*
	 * we need some kernel buffer to hold the userspace args.  Just
	 * allocate one big one rather than allocating one of the right size
	 * for every single argument inside audit_log_single_execve_arg()
	 * should be <8k allocation so should be pretty safe.
	 */
	buf = kmalloc(MAX_EXECVE_AUDIT_LEN + 1, GFP_KERNEL);
	if (!buf) {
		audit_panic("out of memory for argv string");
		return;
	}

	for (i = 0; i < context->execve.argc; i++) {
		len = audit_log_single_execve_arg(context, ab, i,
						  &len_sent, p, buf);
		if (len <= 0)
			break;
		p += len;
	}
	kfree(buf);
}

static void show_special(struct audit_context *context, int *call_panic)
{
	struct audit_buffer *ab;
	int i;

	ab = audit_log_start(context, GFP_KERNEL, context->type);
	if (!ab)
		return;

	switch (context->type) {
	case AUDIT_SOCKETCALL: {
		int nargs = context->socketcall.nargs;
		audit_log_format(ab, "nargs=%d", nargs);
		for (i = 0; i < nargs; i++)
			audit_log_format(ab, " a%d=%lx", i,
				context->socketcall.args[i]);
		break; }
	case AUDIT_IPC: {
		u32 osid = context->ipc.osid;

		audit_log_format(ab, "ouid=%u ogid=%u mode=%#ho",
				 from_kuid(&init_user_ns, context->ipc.uid),
				 from_kgid(&init_user_ns, context->ipc.gid),
				 context->ipc.mode);
		if (osid) {
			char *ctx = NULL;
			u32 len;
			if (security_secid_to_secctx(osid, &ctx, &len)) {
				audit_log_format(ab, " osid=%u", osid);
				*call_panic = 1;
			} else {
				audit_log_format(ab, " obj=%s", ctx);
				security_release_secctx(ctx, len);
			}
		}
		if (context->ipc.has_perm) {
			audit_log_end(ab);
			ab = audit_log_start(context, GFP_KERNEL,
					     AUDIT_IPC_SET_PERM);
			if (unlikely(!ab))
				return;
			audit_log_format(ab,
				"qbytes=%lx ouid=%u ogid=%u mode=%#ho",
				context->ipc.qbytes,
				context->ipc.perm_uid,
				context->ipc.perm_gid,
				context->ipc.perm_mode);
		}
		break; }
	case AUDIT_MQ_OPEN: {
		audit_log_format(ab,
			"oflag=0x%x mode=%#ho mq_flags=0x%lx mq_maxmsg=%ld "
			"mq_msgsize=%ld mq_curmsgs=%ld",
			context->mq_open.oflag, context->mq_open.mode,
			context->mq_open.attr.mq_flags,
			context->mq_open.attr.mq_maxmsg,
			context->mq_open.attr.mq_msgsize,
			context->mq_open.attr.mq_curmsgs);
		break; }
	case AUDIT_MQ_SENDRECV: {
		audit_log_format(ab,
			"mqdes=%d msg_len=%zd msg_prio=%u "
			"abs_timeout_sec=%ld abs_timeout_nsec=%ld",
			context->mq_sendrecv.mqdes,
			context->mq_sendrecv.msg_len,
			context->mq_sendrecv.msg_prio,
			context->mq_sendrecv.abs_timeout.tv_sec,
			context->mq_sendrecv.abs_timeout.tv_nsec);
		break; }
	case AUDIT_MQ_NOTIFY: {
		audit_log_format(ab, "mqdes=%d sigev_signo=%d",
				context->mq_notify.mqdes,
				context->mq_notify.sigev_signo);
		break; }
	case AUDIT_MQ_GETSETATTR: {
		struct mq_attr *attr = &context->mq_getsetattr.mqstat;
		audit_log_format(ab,
			"mqdes=%d mq_flags=0x%lx mq_maxmsg=%ld mq_msgsize=%ld "
			"mq_curmsgs=%ld ",
			context->mq_getsetattr.mqdes,
			attr->mq_flags, attr->mq_maxmsg,
			attr->mq_msgsize, attr->mq_curmsgs);
		break; }
	case AUDIT_CAPSET: {
		audit_log_format(ab, "pid=%d", context->capset.pid);
		audit_log_cap(ab, "cap_pi", &context->capset.cap.inheritable);
		audit_log_cap(ab, "cap_pp", &context->capset.cap.permitted);
		audit_log_cap(ab, "cap_pe", &context->capset.cap.effective);
		break; }
	case AUDIT_MMAP: {
		audit_log_format(ab, "fd=%d flags=0x%x", context->mmap.fd,
				 context->mmap.flags);
		break; }
	case AUDIT_EXECVE: {
		audit_log_execve_info(context, &ab);
		break; }
	}
	audit_log_end(ab);
}

static inline int audit_proctitle_rtrim(char *proctitle, int len)
{
	char *end = proctitle + len - 1;
	while (end > proctitle && !isprint(*end))
		end--;

	/* catch the case where proctitle is only 1 non-print character */
	len = end - proctitle + 1;
	len -= isprint(proctitle[len-1]) == 0;
	return len;
}

static void audit_log_proctitle(struct task_struct *tsk,
			 struct audit_context *context)
{
	int res;
	char *buf;
	char *msg = "(null)";
	int len = strlen(msg);
	struct audit_buffer *ab;

	ab = audit_log_start(context, GFP_KERNEL, AUDIT_PROCTITLE);
	if (!ab)
		return;	/* audit_panic or being filtered */

	audit_log_format(ab, "proctitle=");

	/* Not  cached */
	if (!context->proctitle.value) {
		buf = kmalloc(MAX_PROCTITLE_AUDIT_LEN, GFP_KERNEL);
		if (!buf)
			goto out;
		/* Historically called this from procfs naming */
		res = get_cmdline(tsk, buf, MAX_PROCTITLE_AUDIT_LEN);
		if (res == 0) {
			kfree(buf);
			goto out;
		}
		res = audit_proctitle_rtrim(buf, res);
		if (res == 0) {
			kfree(buf);
			goto out;
		}
		context->proctitle.value = buf;
		context->proctitle.len = res;
	}
	msg = context->proctitle.value;
	len = context->proctitle.len;
out:
	audit_log_n_untrustedstring(ab, msg, len);
	audit_log_end(ab);
}

static void audit_log_exit(struct audit_context *context, struct task_struct *tsk)
{
	int i, call_panic = 0;
	struct audit_buffer *ab;
	struct audit_aux_data *aux;
	struct audit_names *n;

	/* tsk == current */
	context->personality = tsk->personality;

	ab = audit_log_start(context, GFP_KERNEL, AUDIT_SYSCALL);
	if (!ab)
		return;		/* audit_panic has been called */
	audit_log_format(ab, "arch=%x syscall=%d",
			 context->arch, context->major);
	if (context->personality != PER_LINUX)
		audit_log_format(ab, " per=%lx", context->personality);
	if (context->return_valid)
		audit_log_format(ab, " success=%s exit=%ld",
				 (context->return_valid==AUDITSC_SUCCESS)?"yes":"no",
				 context->return_code);

	audit_log_format(ab,
			 " a0=%lx a1=%lx a2=%lx a3=%lx items=%d",
			 context->argv[0],
			 context->argv[1],
			 context->argv[2],
			 context->argv[3],
			 context->name_count);

	audit_log_task_info(ab, tsk);
	audit_log_key(ab, context->filterkey);
	audit_log_end(ab);

	for (aux = context->aux; aux; aux = aux->next) {

		ab = audit_log_start(context, GFP_KERNEL, aux->type);
		if (!ab)
			continue; /* audit_panic has been called */

		switch (aux->type) {

		case AUDIT_BPRM_FCAPS: {
			struct audit_aux_data_bprm_fcaps *axs = (void *)aux;
			audit_log_format(ab, "fver=%x", axs->fcap_ver);
			audit_log_cap(ab, "fp", &axs->fcap.permitted);
			audit_log_cap(ab, "fi", &axs->fcap.inheritable);
			audit_log_format(ab, " fe=%d", axs->fcap.fE);
			audit_log_cap(ab, "old_pp", &axs->old_pcap.permitted);
			audit_log_cap(ab, "old_pi", &axs->old_pcap.inheritable);
			audit_log_cap(ab, "old_pe", &axs->old_pcap.effective);
			audit_log_cap(ab, "new_pp", &axs->new_pcap.permitted);
			audit_log_cap(ab, "new_pi", &axs->new_pcap.inheritable);
			audit_log_cap(ab, "new_pe", &axs->new_pcap.effective);
			break; }

		}
		audit_log_end(ab);
	}

	if (context->type)
		show_special(context, &call_panic);

	if (context->fds[0] >= 0) {
		ab = audit_log_start(context, GFP_KERNEL, AUDIT_FD_PAIR);
		if (ab) {
			audit_log_format(ab, "fd0=%d fd1=%d",
					context->fds[0], context->fds[1]);
			audit_log_end(ab);
		}
	}

	if (context->sockaddr_len) {
		ab = audit_log_start(context, GFP_KERNEL, AUDIT_SOCKADDR);
		if (ab) {
			audit_log_format(ab, "saddr=");
			audit_log_n_hex(ab, (void *)context->sockaddr,
					context->sockaddr_len);
			audit_log_end(ab);
		}
	}

	for (aux = context->aux_pids; aux; aux = aux->next) {
		struct audit_aux_data_pids *axs = (void *)aux;

		for (i = 0; i < axs->pid_count; i++)
			if (audit_log_pid_context(context, axs->target_pid[i],
						  axs->target_auid[i],
						  axs->target_uid[i],
						  axs->target_sessionid[i],
						  axs->target_sid[i],
						  axs->target_comm[i]))
				call_panic = 1;
	}

	if (context->target_pid &&
	    audit_log_pid_context(context, context->target_pid,
				  context->target_auid, context->target_uid,
				  context->target_sessionid,
				  context->target_sid, context->target_comm))
			call_panic = 1;

	if (context->pwd.dentry && context->pwd.mnt) {
		ab = audit_log_start(context, GFP_KERNEL, AUDIT_CWD);
		if (ab) {
			audit_log_d_path(ab, " cwd=", &context->pwd);
			audit_log_end(ab);
		}
	}

	i = 0;
	list_for_each_entry(n, &context->names_list, list) {
		if (n->hidden)
			continue;
		audit_log_name(context, n, NULL, i++, &call_panic);
	}

	audit_log_proctitle(tsk, context);

	/* Send end of event record to help user space know we are finished */
	ab = audit_log_start(context, GFP_KERNEL, AUDIT_EOE);
	if (ab)
		audit_log_end(ab);
	if (call_panic)
		audit_panic("error converting sid to string");
}

/**
 * audit_free - free a per-task audit context
 * @tsk: task whose audit context block to free
 *
 * Called from copy_process and do_exit
 */
void __audit_free(struct task_struct *tsk)
{
	struct audit_context *context;

	context = audit_take_context(tsk, 0, 0);
	if (!context)
		return;

	/* Check for system calls that do not go through the exit
	 * function (e.g., exit_group), then free context block.
	 * We use GFP_ATOMIC here because we might be doing this
	 * in the context of the idle thread */
	/* that can happen only if we are called from do_exit() */
	if (context->in_syscall && context->current_state == AUDIT_RECORD_CONTEXT)
		audit_log_exit(context, tsk);
	if (!list_empty(&context->killed_trees))
		audit_kill_trees(&context->killed_trees);

	audit_free_context(context);
}

/**
 * audit_syscall_entry - fill in an audit record at syscall entry
 * @arch: architecture type
 * @major: major syscall type (function)
 * @a1: additional syscall register 1
 * @a2: additional syscall register 2
 * @a3: additional syscall register 3
 * @a4: additional syscall register 4
 *
 * Fill in audit context at syscall entry.  This only happens if the
 * audit context was created when the task was created and the state or
 * filters demand the audit context be built.  If the state from the
 * per-task filter or from the per-syscall filter is AUDIT_RECORD_CONTEXT,
 * then the record will be written at syscall exit time (otherwise, it
 * will only be written if another part of the kernel requests that it
 * be written).
 */
void __audit_syscall_entry(int arch, int major,
			 unsigned long a1, unsigned long a2,
			 unsigned long a3, unsigned long a4)
{
	struct task_struct *tsk = current;
	struct audit_context *context = tsk->audit_context;
	enum audit_state     state;

	if (!context)
		return;

	BUG_ON(context->in_syscall || context->name_count);

	if (!audit_enabled)
		return;

	context->arch	    = arch;
	context->major      = major;
	context->argv[0]    = a1;
	context->argv[1]    = a2;
	context->argv[2]    = a3;
	context->argv[3]    = a4;

	state = context->state;
	context->dummy = !audit_n_rules;
	if (!context->dummy && state == AUDIT_BUILD_CONTEXT) {
		context->prio = 0;
		state = audit_filter_syscall(tsk, context, &audit_filter_list[AUDIT_FILTER_ENTRY]);
	}
	if (state == AUDIT_DISABLED)
		return;

	context->serial     = 0;
	context->ctime      = CURRENT_TIME;
	context->in_syscall = 1;
	context->current_state  = state;
	context->ppid       = 0;
}

/**
 * audit_syscall_exit - deallocate audit context after a system call
 * @success: success value of the syscall
 * @return_code: return value of the syscall
 *
 * Tear down after system call.  If the audit context has been marked as
 * auditable (either because of the AUDIT_RECORD_CONTEXT state from
 * filtering, or because some other part of the kernel wrote an audit
 * message), then write out the syscall information.  In call cases,
 * free the names stored from getname().
 */
void __audit_syscall_exit(int success, long return_code)
{
	struct task_struct *tsk = current;
	struct audit_context *context;

	if (success)
		success = AUDITSC_SUCCESS;
	else
		success = AUDITSC_FAILURE;

	context = audit_take_context(tsk, success, return_code);
	if (!context)
		return;

	if (context->in_syscall && context->current_state == AUDIT_RECORD_CONTEXT)
		audit_log_exit(context, tsk);

	context->in_syscall = 0;
	context->prio = context->state == AUDIT_RECORD_CONTEXT ? ~0ULL : 0;

	if (!list_empty(&context->killed_trees))
		audit_kill_trees(&context->killed_trees);

	audit_free_names(context);
	unroll_tree_refs(context, NULL, 0);
	audit_free_aux(context);
	context->aux = NULL;
	context->aux_pids = NULL;
	context->target_pid = 0;
	context->target_sid = 0;
	context->sockaddr_len = 0;
	context->type = 0;
	context->fds[0] = -1;
	if (context->state != AUDIT_RECORD_CONTEXT) {
		kfree(context->filterkey);
		context->filterkey = NULL;
	}
	tsk->audit_context = context;
}

static inline void handle_one(const struct inode *inode)
{
#ifdef CONFIG_AUDIT_TREE
	struct audit_context *context;
	struct audit_tree_refs *p;
	struct audit_chunk *chunk;
	int count;
	if (likely(hlist_empty(&inode->i_fsnotify_marks)))
		return;
	context = current->audit_context;
	p = context->trees;
	count = context->tree_count;
	rcu_read_lock();
	chunk = audit_tree_lookup(inode);
	rcu_read_unlock();
	if (!chunk)
		return;
	if (likely(put_tree_ref(context, chunk)))
		return;
	if (unlikely(!grow_tree_refs(context))) {
		pr_warn("out of memory, audit has lost a tree reference\n");
		audit_set_auditable(context);
		audit_put_chunk(chunk);
		unroll_tree_refs(context, p, count);
		return;
	}
	put_tree_ref(context, chunk);
#endif
}

static void handle_path(const struct dentry *dentry)
{
#ifdef CONFIG_AUDIT_TREE
	struct audit_context *context;
	struct audit_tree_refs *p;
	const struct dentry *d, *parent;
	struct audit_chunk *drop;
	unsigned long seq;
	int count;

	context = current->audit_context;
	p = context->trees;
	count = context->tree_count;
retry:
	drop = NULL;
	d = dentry;
	rcu_read_lock();
	seq = read_seqbegin(&rename_lock);
	for(;;) {
		struct inode *inode = d->d_inode;
		if (inode && unlikely(!hlist_empty(&inode->i_fsnotify_marks))) {
			struct audit_chunk *chunk;
			chunk = audit_tree_lookup(inode);
			if (chunk) {
				if (unlikely(!put_tree_ref(context, chunk))) {
					drop = chunk;
					break;
				}
			}
		}
		parent = d->d_parent;
		if (parent == d)
			break;
		d = parent;
	}
	if (unlikely(read_seqretry(&rename_lock, seq) || drop)) {  /* in this order */
		rcu_read_unlock();
		if (!drop) {
			/* just a race with rename */
			unroll_tree_refs(context, p, count);
			goto retry;
		}
		audit_put_chunk(drop);
		if (grow_tree_refs(context)) {
			/* OK, got more space */
			unroll_tree_refs(context, p, count);
			goto retry;
		}
		/* too bad */
		pr_warn("out of memory, audit has lost a tree reference\n");
		unroll_tree_refs(context, p, count);
		audit_set_auditable(context);
		return;
	}
	rcu_read_unlock();
#endif
}

static struct audit_names *audit_alloc_name(struct audit_context *context,
						unsigned char type)
{
	struct audit_names *aname;

	if (context->name_count < AUDIT_NAMES) {
		aname = &context->preallocated_names[context->name_count];
		memset(aname, 0, sizeof(*aname));
	} else {
		aname = kzalloc(sizeof(*aname), GFP_NOFS);
		if (!aname)
			return NULL;
		aname->should_free = true;
	}

	aname->ino = (unsigned long)-1;
	aname->type = type;
	list_add_tail(&aname->list, &context->names_list);

	context->name_count++;
#if AUDIT_DEBUG
	context->ino_count++;
#endif
	return aname;
}

/**
 * audit_reusename - fill out filename with info from existing entry
 * @uptr: userland ptr to pathname
 *
 * Search the audit_names list for the current audit context. If there is an
 * existing entry with a matching "uptr" then return the filename
 * associated with that audit_name. If not, return NULL.
 */
struct filename *
__audit_reusename(const __user char *uptr)
{
	struct audit_context *context = current->audit_context;
	struct audit_names *n;

	list_for_each_entry(n, &context->names_list, list) {
		if (!n->name)
			continue;
		if (n->name->uptr == uptr)
			return n->name;
	}
	return NULL;
}

/**
 * audit_getname - add a name to the list
 * @name: name to add
 *
 * Add a name to the list of audit names for this context.
 * Called from fs/namei.c:getname().
 */
void __audit_getname(struct filename *name)
{
	struct audit_context *context = current->audit_context;
	struct audit_names *n;

	if (!context->in_syscall) {
#if AUDIT_DEBUG == 2
		pr_err("%s:%d(:%d): ignoring getname(%p)\n",
		       __FILE__, __LINE__, context->serial, name);
		dump_stack();
#endif
		return;
	}

#if AUDIT_DEBUG
	/* The filename _must_ have a populated ->name */
	BUG_ON(!name->name);
#endif

	n = audit_alloc_name(context, AUDIT_TYPE_UNKNOWN);
	if (!n)
		return;

	n->name = name;
	n->name_len = AUDIT_NAME_FULL;
	n->name_put = true;
	name->aname = n;

	if (!context->pwd.dentry)
		get_fs_pwd(current->fs, &context->pwd);
}

/* audit_putname - intercept a putname request
 * @name: name to intercept and delay for putname
 *
 * If we have stored the name from getname in the audit context,
 * then we delay the putname until syscall exit.
 * Called from include/linux/fs.h:putname().
 */
void audit_putname(struct filename *name)
{
	struct audit_context *context = current->audit_context;

	BUG_ON(!context);
	if (!name->aname || !context->in_syscall) {
#if AUDIT_DEBUG == 2
		pr_err("%s:%d(:%d): final_putname(%p)\n",
		       __FILE__, __LINE__, context->serial, name);
		if (context->name_count) {
			struct audit_names *n;
			int i = 0;

			list_for_each_entry(n, &context->names_list, list)
				pr_err("name[%d] = %p = %s\n", i++, n->name,
				       n->name->name ?: "(null)");
			}
#endif
		final_putname(name);
	}
#if AUDIT_DEBUG
	else {
		++context->put_count;
		if (context->put_count > context->name_count) {
			pr_err("%s:%d(:%d): major=%d in_syscall=%d putname(%p)"
			       " name_count=%d put_count=%d\n",
			       __FILE__, __LINE__,
			       context->serial, context->major,
			       context->in_syscall, name->name,
			       context->name_count, context->put_count);
			dump_stack();
		}
	}
#endif
}

/**
 * __audit_inode - store the inode and device from a lookup
 * @name: name being audited
 * @dentry: dentry being audited
 * @flags: attributes for this particular entry
 */
void __audit_inode(struct filename *name, const struct dentry *dentry,
		   unsigned int flags)
{
	struct audit_context *context = current->audit_context;
	const struct inode *inode = dentry->d_inode;
	struct audit_names *n;
	bool parent = flags & AUDIT_INODE_PARENT;

	if (!context->in_syscall)
		return;

	if (!name)
		goto out_alloc;

#if AUDIT_DEBUG
	/* The struct filename _must_ have a populated ->name */
	BUG_ON(!name->name);
#endif
	/*
	 * If we have a pointer to an audit_names entry already, then we can
	 * just use it directly if the type is correct.
	 */
	n = name->aname;
	if (n) {
		if (parent) {
			if (n->type == AUDIT_TYPE_PARENT ||
			    n->type == AUDIT_TYPE_UNKNOWN)
				goto out;
		} else {
			if (n->type != AUDIT_TYPE_PARENT)
				goto out;
		}
	}

	list_for_each_entry_reverse(n, &context->names_list, list) {
		/* does the name pointer match? */
		if (!n->name || n->name->name != name->name)
			continue;

		/* match the correct record type */
		if (parent) {
			if (n->type == AUDIT_TYPE_PARENT ||
			    n->type == AUDIT_TYPE_UNKNOWN)
				goto out;
		} else {
			if (n->type != AUDIT_TYPE_PARENT)
				goto out;
		}
	}

out_alloc:
	/* unable to find the name from a previous getname(). Allocate a new
	 * anonymous entry.
	 */
	n = audit_alloc_name(context, AUDIT_TYPE_NORMAL);
	if (!n)
		return;
out:
	if (parent) {
		n->name_len = n->name ? parent_len(n->name->name) : AUDIT_NAME_FULL;
		n->type = AUDIT_TYPE_PARENT;
		if (flags & AUDIT_INODE_HIDDEN)
			n->hidden = true;
	} else {
		n->name_len = AUDIT_NAME_FULL;
		n->type = AUDIT_TYPE_NORMAL;
	}
	handle_path(dentry);
	audit_copy_inode(n, dentry, inode);
}

/**
 * __audit_inode_child - collect inode info for created/removed objects
 * @parent: inode of dentry parent
 * @dentry: dentry being audited
 * @type:   AUDIT_TYPE_* value that we're looking for
 *
 * For syscalls that create or remove filesystem objects, audit_inode
 * can only collect information for the filesystem object's parent.
 * This call updates the audit context with the child's information.
 * Syscalls that create a new filesystem object must be hooked after
 * the object is created.  Syscalls that remove a filesystem object
 * must be hooked prior, in order to capture the target inode during
 * unsuccessful attempts.
 */
void __audit_inode_child(const struct inode *parent,
			 const struct dentry *dentry,
			 const unsigned char type)
{
	struct audit_context *context = current->audit_context;
	const struct inode *inode = dentry->d_inode;
	const char *dname = dentry->d_name.name;
	struct audit_names *n, *found_parent = NULL, *found_child = NULL;

	if (!context->in_syscall)
		return;

	if (inode)
		handle_one(inode);

	/* look for a parent entry first */
	list_for_each_entry(n, &context->names_list, list) {
		if (!n->name || n->type != AUDIT_TYPE_PARENT)
			continue;

		if (n->ino == parent->i_ino &&
		    !audit_compare_dname_path(dname, n->name->name, n->name_len)) {
			found_parent = n;
			break;
		}
	}

	/* is there a matching child entry? */
	list_for_each_entry(n, &context->names_list, list) {
		/* can only match entries that have a name */
		if (!n->name || n->type != type)
			continue;

		/* if we found a parent, make sure this one is a child of it */
		if (found_parent && (n->name != found_parent->name))
			continue;

		if (!strcmp(dname, n->name->name) ||
		    !audit_compare_dname_path(dname, n->name->name,
						found_parent ?
						found_parent->name_len :
						AUDIT_NAME_FULL)) {
			found_child = n;
			break;
		}
	}

	if (!found_parent) {
		/* create a new, "anonymous" parent record */
		n = audit_alloc_name(context, AUDIT_TYPE_PARENT);
		if (!n)
			return;
		audit_copy_inode(n, NULL, parent);
	}

	if (!found_child) {
		found_child = audit_alloc_name(context, type);
		if (!found_child)
			return;

		/* Re-use the name belonging to the slot for a matching parent
		 * directory. All names for this context are relinquished in
		 * audit_free_names() */
		if (found_parent) {
			found_child->name = found_parent->name;
			found_child->name_len = AUDIT_NAME_FULL;
			/* don't call __putname() */
			found_child->name_put = false;
		}
	}
	if (inode)
		audit_copy_inode(found_child, dentry, inode);
	else
		found_child->ino = (unsigned long)-1;
}
EXPORT_SYMBOL_GPL(__audit_inode_child);

/**
 * auditsc_get_stamp - get local copies of audit_context values
 * @ctx: audit_context for the task
 * @t: timespec to store time recorded in the audit_context
 * @serial: serial value that is recorded in the audit_context
 *
 * Also sets the context as auditable.
 */
int auditsc_get_stamp(struct audit_context *ctx,
		       struct timespec *t, unsigned int *serial)
{
	if (!ctx->in_syscall)
		return 0;
	if (!ctx->serial)
		ctx->serial = audit_serial();
	t->tv_sec  = ctx->ctime.tv_sec;
	t->tv_nsec = ctx->ctime.tv_nsec;
	*serial    = ctx->serial;
	if (!ctx->prio) {
		ctx->prio = 1;
		ctx->current_state = AUDIT_RECORD_CONTEXT;
	}
	return 1;
}

/* global counter which is incremented every time something logs in */
static atomic_t session_id = ATOMIC_INIT(0);

static int audit_set_loginuid_perm(kuid_t loginuid)
{
	/* if we are unset, we don't need privs */
	if (!audit_loginuid_set(current))
		return 0;
	/* if AUDIT_FEATURE_LOGINUID_IMMUTABLE means never ever allow a change*/
	if (is_audit_feature_set(AUDIT_FEATURE_LOGINUID_IMMUTABLE))
		return -EPERM;
	/* it is set, you need permission */
	if (!capable(CAP_AUDIT_CONTROL))
		return -EPERM;
	/* reject if this is not an unset and we don't allow that */
	if (is_audit_feature_set(AUDIT_FEATURE_ONLY_UNSET_LOGINUID) && uid_valid(loginuid))
		return -EPERM;
	return 0;
}

static void audit_log_set_loginuid(kuid_t koldloginuid, kuid_t kloginuid,
				   unsigned int oldsessionid, unsigned int sessionid,
				   int rc)
{
	struct audit_buffer *ab;
	uid_t uid, oldloginuid, loginuid;

	if (!audit_enabled)
		return;

	uid = from_kuid(&init_user_ns, task_uid(current));
	oldloginuid = from_kuid(&init_user_ns, koldloginuid);
	loginuid = from_kuid(&init_user_ns, kloginuid),

	ab = audit_log_start(NULL, GFP_KERNEL, AUDIT_LOGIN);
	if (!ab)
		return;
<<<<<<< HEAD
	audit_log_format(ab, "pid=%d uid=%u"
			 " old-auid=%u new-auid=%u old-ses=%u new-ses=%u"
			 " res=%d",
			 current->pid, uid,
			 oldloginuid, loginuid, oldsessionid, sessionid,
			 !rc);
=======
	audit_log_format(ab, "pid=%d uid=%u", task_pid_nr(current), uid);
	audit_log_task_context(ab);
	audit_log_format(ab, " old-auid=%u auid=%u old-ses=%u ses=%u res=%d",
			 oldloginuid, loginuid, oldsessionid, sessionid, !rc);
>>>>>>> 312103d6
	audit_log_end(ab);
}

/**
 * audit_set_loginuid - set current task's audit_context loginuid
 * @loginuid: loginuid value
 *
 * Returns 0.
 *
 * Called (set) from fs/proc/base.c::proc_loginuid_write().
 */
int audit_set_loginuid(kuid_t loginuid)
{
	struct task_struct *task = current;
	unsigned int oldsessionid, sessionid = (unsigned int)-1;
	kuid_t oldloginuid;
	int rc;

	oldloginuid = audit_get_loginuid(current);
	oldsessionid = audit_get_sessionid(current);

	rc = audit_set_loginuid_perm(loginuid);
	if (rc)
		goto out;

	/* are we setting or clearing? */
	if (uid_valid(loginuid))
		sessionid = (unsigned int)atomic_inc_return(&session_id);

	task->sessionid = sessionid;
	task->loginuid = loginuid;
out:
	audit_log_set_loginuid(oldloginuid, loginuid, oldsessionid, sessionid, rc);
	return rc;
}

/**
 * __audit_mq_open - record audit data for a POSIX MQ open
 * @oflag: open flag
 * @mode: mode bits
 * @attr: queue attributes
 *
 */
void __audit_mq_open(int oflag, umode_t mode, struct mq_attr *attr)
{
	struct audit_context *context = current->audit_context;

	if (attr)
		memcpy(&context->mq_open.attr, attr, sizeof(struct mq_attr));
	else
		memset(&context->mq_open.attr, 0, sizeof(struct mq_attr));

	context->mq_open.oflag = oflag;
	context->mq_open.mode = mode;

	context->type = AUDIT_MQ_OPEN;
}

/**
 * __audit_mq_sendrecv - record audit data for a POSIX MQ timed send/receive
 * @mqdes: MQ descriptor
 * @msg_len: Message length
 * @msg_prio: Message priority
 * @abs_timeout: Message timeout in absolute time
 *
 */
void __audit_mq_sendrecv(mqd_t mqdes, size_t msg_len, unsigned int msg_prio,
			const struct timespec *abs_timeout)
{
	struct audit_context *context = current->audit_context;
	struct timespec *p = &context->mq_sendrecv.abs_timeout;

	if (abs_timeout)
		memcpy(p, abs_timeout, sizeof(struct timespec));
	else
		memset(p, 0, sizeof(struct timespec));

	context->mq_sendrecv.mqdes = mqdes;
	context->mq_sendrecv.msg_len = msg_len;
	context->mq_sendrecv.msg_prio = msg_prio;

	context->type = AUDIT_MQ_SENDRECV;
}

/**
 * __audit_mq_notify - record audit data for a POSIX MQ notify
 * @mqdes: MQ descriptor
 * @notification: Notification event
 *
 */

void __audit_mq_notify(mqd_t mqdes, const struct sigevent *notification)
{
	struct audit_context *context = current->audit_context;

	if (notification)
		context->mq_notify.sigev_signo = notification->sigev_signo;
	else
		context->mq_notify.sigev_signo = 0;

	context->mq_notify.mqdes = mqdes;
	context->type = AUDIT_MQ_NOTIFY;
}

/**
 * __audit_mq_getsetattr - record audit data for a POSIX MQ get/set attribute
 * @mqdes: MQ descriptor
 * @mqstat: MQ flags
 *
 */
void __audit_mq_getsetattr(mqd_t mqdes, struct mq_attr *mqstat)
{
	struct audit_context *context = current->audit_context;
	context->mq_getsetattr.mqdes = mqdes;
	context->mq_getsetattr.mqstat = *mqstat;
	context->type = AUDIT_MQ_GETSETATTR;
}

/**
 * audit_ipc_obj - record audit data for ipc object
 * @ipcp: ipc permissions
 *
 */
void __audit_ipc_obj(struct kern_ipc_perm *ipcp)
{
	struct audit_context *context = current->audit_context;
	context->ipc.uid = ipcp->uid;
	context->ipc.gid = ipcp->gid;
	context->ipc.mode = ipcp->mode;
	context->ipc.has_perm = 0;
	security_ipc_getsecid(ipcp, &context->ipc.osid);
	context->type = AUDIT_IPC;
}

/**
 * audit_ipc_set_perm - record audit data for new ipc permissions
 * @qbytes: msgq bytes
 * @uid: msgq user id
 * @gid: msgq group id
 * @mode: msgq mode (permissions)
 *
 * Called only after audit_ipc_obj().
 */
void __audit_ipc_set_perm(unsigned long qbytes, uid_t uid, gid_t gid, umode_t mode)
{
	struct audit_context *context = current->audit_context;

	context->ipc.qbytes = qbytes;
	context->ipc.perm_uid = uid;
	context->ipc.perm_gid = gid;
	context->ipc.perm_mode = mode;
	context->ipc.has_perm = 1;
}

void __audit_bprm(struct linux_binprm *bprm)
{
	struct audit_context *context = current->audit_context;

	context->type = AUDIT_EXECVE;
	context->execve.argc = bprm->argc;
}


/**
 * audit_socketcall - record audit data for sys_socketcall
 * @nargs: number of args, which should not be more than AUDITSC_ARGS.
 * @args: args array
 *
 */
int __audit_socketcall(int nargs, unsigned long *args)
{
	struct audit_context *context = current->audit_context;

	if (nargs <= 0 || nargs > AUDITSC_ARGS || !args)
		return -EINVAL;
	context->type = AUDIT_SOCKETCALL;
	context->socketcall.nargs = nargs;
	memcpy(context->socketcall.args, args, nargs * sizeof(unsigned long));
	return 0;
}

/**
 * __audit_fd_pair - record audit data for pipe and socketpair
 * @fd1: the first file descriptor
 * @fd2: the second file descriptor
 *
 */
void __audit_fd_pair(int fd1, int fd2)
{
	struct audit_context *context = current->audit_context;
	context->fds[0] = fd1;
	context->fds[1] = fd2;
}

/**
 * audit_sockaddr - record audit data for sys_bind, sys_connect, sys_sendto
 * @len: data length in user space
 * @a: data address in kernel space
 *
 * Returns 0 for success or NULL context or < 0 on error.
 */
int __audit_sockaddr(int len, void *a)
{
	struct audit_context *context = current->audit_context;

	if (!context->sockaddr) {
		void *p = kmalloc(sizeof(struct sockaddr_storage), GFP_KERNEL);
		if (!p)
			return -ENOMEM;
		context->sockaddr = p;
	}

	context->sockaddr_len = len;
	memcpy(context->sockaddr, a, len);
	return 0;
}

void __audit_ptrace(struct task_struct *t)
{
	struct audit_context *context = current->audit_context;

	context->target_pid = task_pid_nr(t);
	context->target_auid = audit_get_loginuid(t);
	context->target_uid = task_uid(t);
	context->target_sessionid = audit_get_sessionid(t);
	security_task_getsecid(t, &context->target_sid);
	memcpy(context->target_comm, t->comm, TASK_COMM_LEN);
}

/**
 * audit_signal_info - record signal info for shutting down audit subsystem
 * @sig: signal value
 * @t: task being signaled
 *
 * If the audit subsystem is being terminated, record the task (pid)
 * and uid that is doing that.
 */
int __audit_signal_info(int sig, struct task_struct *t)
{
	struct audit_aux_data_pids *axp;
	struct task_struct *tsk = current;
	struct audit_context *ctx = tsk->audit_context;
	kuid_t uid = current_uid(), t_uid = task_uid(t);

	if (audit_pid && t->tgid == audit_pid) {
		if (sig == SIGTERM || sig == SIGHUP || sig == SIGUSR1 || sig == SIGUSR2) {
			audit_sig_pid = task_pid_nr(tsk);
			if (uid_valid(tsk->loginuid))
				audit_sig_uid = tsk->loginuid;
			else
				audit_sig_uid = uid;
			security_task_getsecid(tsk, &audit_sig_sid);
		}
		if (!audit_signals || audit_dummy_context())
			return 0;
	}

	/* optimize the common case by putting first signal recipient directly
	 * in audit_context */
	if (!ctx->target_pid) {
		ctx->target_pid = task_tgid_nr(t);
		ctx->target_auid = audit_get_loginuid(t);
		ctx->target_uid = t_uid;
		ctx->target_sessionid = audit_get_sessionid(t);
		security_task_getsecid(t, &ctx->target_sid);
		memcpy(ctx->target_comm, t->comm, TASK_COMM_LEN);
		return 0;
	}

	axp = (void *)ctx->aux_pids;
	if (!axp || axp->pid_count == AUDIT_AUX_PIDS) {
		axp = kzalloc(sizeof(*axp), GFP_ATOMIC);
		if (!axp)
			return -ENOMEM;

		axp->d.type = AUDIT_OBJ_PID;
		axp->d.next = ctx->aux_pids;
		ctx->aux_pids = (void *)axp;
	}
	BUG_ON(axp->pid_count >= AUDIT_AUX_PIDS);

	axp->target_pid[axp->pid_count] = task_tgid_nr(t);
	axp->target_auid[axp->pid_count] = audit_get_loginuid(t);
	axp->target_uid[axp->pid_count] = t_uid;
	axp->target_sessionid[axp->pid_count] = audit_get_sessionid(t);
	security_task_getsecid(t, &axp->target_sid[axp->pid_count]);
	memcpy(axp->target_comm[axp->pid_count], t->comm, TASK_COMM_LEN);
	axp->pid_count++;

	return 0;
}

/**
 * __audit_log_bprm_fcaps - store information about a loading bprm and relevant fcaps
 * @bprm: pointer to the bprm being processed
 * @new: the proposed new credentials
 * @old: the old credentials
 *
 * Simply check if the proc already has the caps given by the file and if not
 * store the priv escalation info for later auditing at the end of the syscall
 *
 * -Eric
 */
int __audit_log_bprm_fcaps(struct linux_binprm *bprm,
			   const struct cred *new, const struct cred *old)
{
	struct audit_aux_data_bprm_fcaps *ax;
	struct audit_context *context = current->audit_context;
	struct cpu_vfs_cap_data vcaps;
	struct dentry *dentry;

	ax = kmalloc(sizeof(*ax), GFP_KERNEL);
	if (!ax)
		return -ENOMEM;

	ax->d.type = AUDIT_BPRM_FCAPS;
	ax->d.next = context->aux;
	context->aux = (void *)ax;

	dentry = dget(bprm->file->f_dentry);
	get_vfs_caps_from_disk(dentry, &vcaps);
	dput(dentry);

	ax->fcap.permitted = vcaps.permitted;
	ax->fcap.inheritable = vcaps.inheritable;
	ax->fcap.fE = !!(vcaps.magic_etc & VFS_CAP_FLAGS_EFFECTIVE);
	ax->fcap_ver = (vcaps.magic_etc & VFS_CAP_REVISION_MASK) >> VFS_CAP_REVISION_SHIFT;

	ax->old_pcap.permitted   = old->cap_permitted;
	ax->old_pcap.inheritable = old->cap_inheritable;
	ax->old_pcap.effective   = old->cap_effective;

	ax->new_pcap.permitted   = new->cap_permitted;
	ax->new_pcap.inheritable = new->cap_inheritable;
	ax->new_pcap.effective   = new->cap_effective;
	return 0;
}

/**
 * __audit_log_capset - store information about the arguments to the capset syscall
 * @new: the new credentials
 * @old: the old (current) credentials
 *
 * Record the aguments userspace sent to sys_capset for later printing by the
 * audit system if applicable
 */
void __audit_log_capset(const struct cred *new, const struct cred *old)
{
	struct audit_context *context = current->audit_context;
	context->capset.pid = task_pid_nr(current);
	context->capset.cap.effective   = new->cap_effective;
	context->capset.cap.inheritable = new->cap_effective;
	context->capset.cap.permitted   = new->cap_permitted;
	context->type = AUDIT_CAPSET;
}

void __audit_mmap_fd(int fd, int flags)
{
	struct audit_context *context = current->audit_context;
	context->mmap.fd = fd;
	context->mmap.flags = flags;
	context->type = AUDIT_MMAP;
}

static void audit_log_task(struct audit_buffer *ab)
{
	kuid_t auid, uid;
	kgid_t gid;
	unsigned int sessionid;
	struct mm_struct *mm = current->mm;

	auid = audit_get_loginuid(current);
	sessionid = audit_get_sessionid(current);
	current_uid_gid(&uid, &gid);

	audit_log_format(ab, "auid=%u uid=%u gid=%u ses=%u",
			 from_kuid(&init_user_ns, auid),
			 from_kuid(&init_user_ns, uid),
			 from_kgid(&init_user_ns, gid),
			 sessionid);
	audit_log_task_context(ab);
	audit_log_format(ab, " pid=%d comm=", task_pid_nr(current));
	audit_log_untrustedstring(ab, current->comm);
	if (mm) {
		down_read(&mm->mmap_sem);
		if (mm->exe_file)
			audit_log_d_path(ab, " exe=", &mm->exe_file->f_path);
		up_read(&mm->mmap_sem);
	} else
		audit_log_format(ab, " exe=(null)");
}

/**
 * audit_core_dumps - record information about processes that end abnormally
 * @signr: signal value
 *
 * If a process ends with a core dump, something fishy is going on and we
 * should record the event for investigation.
 */
void audit_core_dumps(long signr)
{
	struct audit_buffer *ab;

	if (!audit_enabled)
		return;

	if (signr == SIGQUIT)	/* don't care for those */
		return;

	ab = audit_log_start(NULL, GFP_KERNEL, AUDIT_ANOM_ABEND);
	if (unlikely(!ab))
		return;
	audit_log_task(ab);
	audit_log_format(ab, " sig=%ld", signr);
	audit_log_end(ab);
}

void __audit_seccomp(unsigned long syscall, long signr, int code)
{
	struct audit_buffer *ab;

	ab = audit_log_start(NULL, GFP_KERNEL, AUDIT_SECCOMP);
	if (unlikely(!ab))
		return;
	audit_log_task(ab);
	audit_log_format(ab, " sig=%ld", signr);
	audit_log_format(ab, " syscall=%ld", syscall);
	audit_log_format(ab, " compat=%d", is_compat_task());
	audit_log_format(ab, " ip=0x%lx", KSTK_EIP(current));
	audit_log_format(ab, " code=0x%x", code);
	audit_log_end(ab);
}

struct list_head *audit_killed_trees(void)
{
	struct audit_context *ctx = current->audit_context;
	if (likely(!ctx || !ctx->in_syscall))
		return NULL;
	return &ctx->killed_trees;
}<|MERGE_RESOLUTION|>--- conflicted
+++ resolved
@@ -2050,19 +2050,10 @@
 	ab = audit_log_start(NULL, GFP_KERNEL, AUDIT_LOGIN);
 	if (!ab)
 		return;
-<<<<<<< HEAD
-	audit_log_format(ab, "pid=%d uid=%u"
-			 " old-auid=%u new-auid=%u old-ses=%u new-ses=%u"
-			 " res=%d",
-			 current->pid, uid,
-			 oldloginuid, loginuid, oldsessionid, sessionid,
-			 !rc);
-=======
 	audit_log_format(ab, "pid=%d uid=%u", task_pid_nr(current), uid);
 	audit_log_task_context(ab);
 	audit_log_format(ab, " old-auid=%u auid=%u old-ses=%u ses=%u res=%d",
 			 oldloginuid, loginuid, oldsessionid, sessionid, !rc);
->>>>>>> 312103d6
 	audit_log_end(ab);
 }
 
