--- conflicted
+++ resolved
@@ -1053,11 +1053,7 @@
 		 * Initialise the fake PMU. We only need to populate the
 		 * used_mask for the purposes of validation.
 		 */
-<<<<<<< HEAD
-		.used_mask = { 0 },
-=======
 		.used_mask = mask,
->>>>>>> 4af34b57
 	};
 	memset(mask, 0, BITS_TO_LONGS(cci_pmu->num_cntrs) * sizeof(unsigned long));
 
