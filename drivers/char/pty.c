--- conflicted
+++ resolved
@@ -103,48 +103,20 @@
  *	@buf: kernel buffer of data
  *	@count: bytes to write
  *
-<<<<<<< HEAD
- * FIXME: Our pty_write method is called with our ldisc lock held but
- * not our partners. We can't just wait on the other one blindly without
- * risking deadlocks. At some point when everything has settled down we need
- * to look into making pty_write at least able to sleep over an ldisc change.
- *
- * The return on no ldisc is a bit counter intuitive but the logic works
- * like this. During an ldisc change the other end will flush its buffers. We
- * thus return the full length which is identical to the case where we had
- * proper locking and happened to queue the bytes just before the flush during
- * the ldisc change.
-=======
  *	Our "hardware" write method. Data is coming from the ldisc which
  *	may be in a non sleeping state. We simply throw this at the other
  *	end of the link as if we were an IRQ handler receiving stuff for
  *	the other side of the pty/tty pair.
->>>>>>> 80ffb3cc
  */
 
 static int pty_write(struct tty_struct *tty, const unsigned char *buf,
 								int count)
 {
 	struct tty_struct *to = tty->link;
-<<<<<<< HEAD
-	struct tty_ldisc *ld;
-	int c = count;
-=======
 	int c;
->>>>>>> 80ffb3cc
 
 	if (tty->stopped)
 		return 0;
-<<<<<<< HEAD
-	ld = tty_ldisc_ref(to);
-
-	if (ld) {
-		c = to->receive_room;
-		if (c > count)
-			c = count;
-		ld->ops->receive_buf(to, buf, NULL, c);
-		tty_ldisc_deref(ld);
-=======
 
 	/* This isn't locked but our 8K is quite sloppy so no
 	   big deal */
@@ -158,7 +130,6 @@
 		/* And shovel */
 		tty_flip_buffer_push(to);
 		tty_wakeup(tty);
->>>>>>> 80ffb3cc
 	}
 	return c;
 }
@@ -186,38 +157,7 @@
 
 static int pty_chars_in_buffer(struct tty_struct *tty)
 {
-<<<<<<< HEAD
-	struct tty_struct *to = tty->link;
-	struct tty_ldisc *ld;
-	int count = 0;
-
-	/* We should get the line discipline lock for "tty->link" */
-	if (!to)
-		return 0;
-	/* We cannot take a sleeping reference here without deadlocking with
-	   an ldisc change - but it doesn't really matter */
-	ld = tty_ldisc_ref(to);
-	if (ld == NULL)
-		return 0;
-
-	/* The ldisc must report 0 if no characters available to be read */
-	if (ld->ops->chars_in_buffer)
-		count = ld->ops->chars_in_buffer(to);
-
-	tty_ldisc_deref(ld);
-
-	if (tty->driver->subtype == PTY_TYPE_SLAVE)
-		return count;
-
-	/* Master side driver ... if the other side's read buffer is less than
-	 * half full, return 0 to allow writers to proceed; otherwise return
-	 * the count.  This leaves a comfortable margin to avoid overflow,
-	 * and still allows half a buffer's worth of typed-ahead commands.
-	 */
-	return (count < N_TTY_BUF_SIZE/2) ? 0 : count;
-=======
 	return 0;
->>>>>>> 80ffb3cc
 }
 
 /* Set the lock flag on a pty */
@@ -237,24 +177,10 @@
 {
 	struct tty_struct *to = tty->link;
 	unsigned long flags;
-	struct tty_ldisc *ld;
 
 	if (!to)
 		return;
-<<<<<<< HEAD
-	ld = tty_ldisc_ref(to);
-
-	/* The other end is changing discipline */
-	if (!ld)
-		return;
-
-	if (ld->ops->flush_buffer)
-		to->ldisc->ops->flush_buffer(to);
-	tty_ldisc_deref(ld);
-
-=======
 	/* tty_buffer_flush(to); FIXME */
->>>>>>> 80ffb3cc
 	if (to->packet) {
 		spin_lock_irqsave(&tty->ctrl_lock, flags);
 		tty->ctrl_status |= TIOCPKT_FLUSHWRITE;
