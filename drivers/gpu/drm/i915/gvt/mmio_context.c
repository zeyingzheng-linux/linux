--- conflicted
+++ resolved
@@ -108,14 +108,6 @@
 	{RCS0, GEN9_HALF_SLICE_CHICKEN5, 0xffff, true}, /* 0xe188 */
 	{RCS0, GEN9_HALF_SLICE_CHICKEN7, 0xffff, true}, /* 0xe194 */
 	{RCS0, GEN8_ROW_CHICKEN, 0xffff, true}, /* 0xe4f0 */
-<<<<<<< HEAD
-	{RCS0, TRVATTL3PTRDW(0), 0, false}, /* 0x4de0 */
-	{RCS0, TRVATTL3PTRDW(1), 0, false}, /* 0x4de4 */
-	{RCS0, TRNULLDETCT, 0, false}, /* 0x4de8 */
-	{RCS0, TRINVTILEDETCT, 0, false}, /* 0x4dec */
-	{RCS0, TRVADR, 0, false}, /* 0x4df0 */
-	{RCS0, TRTTE, 0, false}, /* 0x4df4 */
-=======
 	{RCS0, TRVATTL3PTRDW(0), 0, true}, /* 0x4de0 */
 	{RCS0, TRVATTL3PTRDW(1), 0, true}, /* 0x4de4 */
 	{RCS0, TRNULLDETCT, 0, true}, /* 0x4de8 */
@@ -123,7 +115,6 @@
 	{RCS0, TRVADR, 0, true}, /* 0x4df0 */
 	{RCS0, TRTTE, 0, true}, /* 0x4df4 */
 	{RCS0, _MMIO(0x4dfc), 0, true},
->>>>>>> 4b972a01
 
 	{BCS0, RING_GFX_MODE(BLT_RING_BASE), 0xffff, false}, /* 0x2229c */
 	{BCS0, RING_MI_MODE(BLT_RING_BASE), 0xffff, false}, /* 0x2209c */
@@ -402,14 +393,7 @@
 	if (WARN_ON(ring_id >= ARRAY_SIZE(regs)))
 		return;
 
-<<<<<<< HEAD
-	if (ring_id == RCS0 &&
-	    (IS_KABYLAKE(dev_priv) ||
-	     IS_BROXTON(dev_priv) ||
-	     IS_COFFEELAKE(dev_priv)))
-=======
 	if (ring_id == RCS0 && IS_GEN(dev_priv, 9))
->>>>>>> 4b972a01
 		return;
 
 	if (!pre && !gen9_render_mocs.initialized)
