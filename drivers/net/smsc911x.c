/***************************************************************************
 *
 * Copyright (C) 2004-2008 SMSC
 * Copyright (C) 2005-2008 ARM
 *
 * This program is free software; you can redistribute it and/or
 * modify it under the terms of the GNU General Public License
 * as published by the Free Software Foundation; either version 2
 * of the License, or (at your option) any later version.
 *
 * This program is distributed in the hope that it will be useful,
 * but WITHOUT ANY WARRANTY; without even the implied warranty of
 * MERCHANTABILITY or FITNESS FOR A PARTICULAR PURPOSE.  See the
 * GNU General Public License for more details.
 *
 * You should have received a copy of the GNU General Public License
 * along with this program; if not, write to the Free Software
 * Foundation, Inc., 59 Temple Place - Suite 330, Boston, MA  02111-1307, USA.
 *
 ***************************************************************************
 * Rewritten, heavily based on smsc911x simple driver by SMSC.
 * Partly uses io macros from smc91x.c by Nicolas Pitre
 *
 * Supported devices:
 *   LAN9115, LAN9116, LAN9117, LAN9118
 *   LAN9215, LAN9216, LAN9217, LAN9218
 *   LAN9210, LAN9211
 *   LAN9220, LAN9221
 *
 */

#define pr_fmt(fmt) KBUILD_MODNAME ": " fmt

#include <linux/crc32.h>
#include <linux/delay.h>
#include <linux/errno.h>
#include <linux/etherdevice.h>
#include <linux/ethtool.h>
#include <linux/init.h>
#include <linux/ioport.h>
#include <linux/kernel.h>
#include <linux/module.h>
#include <linux/netdevice.h>
#include <linux/platform_device.h>
#include <linux/sched.h>
#include <linux/timer.h>
#include <linux/bug.h>
#include <linux/bitops.h>
#include <linux/irq.h>
#include <linux/io.h>
#include <linux/swab.h>
#include <linux/phy.h>
#include <linux/smsc911x.h>
#include <linux/device.h>
#include "smsc911x.h"

#define SMSC_CHIPNAME		"smsc911x"
#define SMSC_MDIONAME		"smsc911x-mdio"
#define SMSC_DRV_VERSION	"2008-10-21"

MODULE_LICENSE("GPL");
MODULE_VERSION(SMSC_DRV_VERSION);
MODULE_ALIAS("platform:smsc911x");

#if USE_DEBUG > 0
static int debug = 16;
#else
static int debug = 3;
#endif

module_param(debug, int, 0);
MODULE_PARM_DESC(debug, "Debug level (0=none,...,16=all)");

struct smsc911x_data;

struct smsc911x_ops {
	u32 (*reg_read)(struct smsc911x_data *pdata, u32 reg);
	void (*reg_write)(struct smsc911x_data *pdata, u32 reg, u32 val);
	void (*rx_readfifo)(struct smsc911x_data *pdata,
				unsigned int *buf, unsigned int wordcount);
	void (*tx_writefifo)(struct smsc911x_data *pdata,
				unsigned int *buf, unsigned int wordcount);
};

struct smsc911x_data {
	void __iomem *ioaddr;

	unsigned int idrev;

	/* used to decide which workarounds apply */
	unsigned int generation;

	/* device configuration (copied from platform_data during probe) */
	struct smsc911x_platform_config config;

	/* This needs to be acquired before calling any of below:
	 * smsc911x_mac_read(), smsc911x_mac_write()
	 */
	spinlock_t mac_lock;

	/* spinlock to ensure register accesses are serialised */
	spinlock_t dev_lock;

	struct phy_device *phy_dev;
	struct mii_bus *mii_bus;
	int phy_irq[PHY_MAX_ADDR];
	unsigned int using_extphy;
	int last_duplex;
	int last_carrier;

	u32 msg_enable;
	unsigned int gpio_setting;
	unsigned int gpio_orig_setting;
	struct net_device *dev;
	struct napi_struct napi;

	unsigned int software_irq_signal;

#ifdef USE_PHY_WORK_AROUND
#define MIN_PACKET_SIZE (64)
	char loopback_tx_pkt[MIN_PACKET_SIZE];
	char loopback_rx_pkt[MIN_PACKET_SIZE];
	unsigned int resetcount;
#endif

	/* Members for Multicast filter workaround */
	unsigned int multicast_update_pending;
	unsigned int set_bits_mask;
	unsigned int clear_bits_mask;
	unsigned int hashhi;
	unsigned int hashlo;

	/* register access functions */
	const struct smsc911x_ops *ops;
};

/* Easy access to information */
#define __smsc_shift(pdata, reg) ((reg) << ((pdata)->config.shift))

static inline u32 __smsc911x_reg_read(struct smsc911x_data *pdata, u32 reg)
{
	if (pdata->config.flags & SMSC911X_USE_32BIT)
		return readl(pdata->ioaddr + reg);

	if (pdata->config.flags & SMSC911X_USE_16BIT)
		return ((readw(pdata->ioaddr + reg) & 0xFFFF) |
			((readw(pdata->ioaddr + reg + 2) & 0xFFFF) << 16));

	BUG();
	return 0;
}

static inline u32
__smsc911x_reg_read_shift(struct smsc911x_data *pdata, u32 reg)
{
	if (pdata->config.flags & SMSC911X_USE_32BIT)
		return readl(pdata->ioaddr + __smsc_shift(pdata, reg));

	if (pdata->config.flags & SMSC911X_USE_16BIT)
		return (readw(pdata->ioaddr +
				__smsc_shift(pdata, reg)) & 0xFFFF) |
			((readw(pdata->ioaddr +
			__smsc_shift(pdata, reg + 2)) & 0xFFFF) << 16);

	BUG();
	return 0;
}

static inline u32 smsc911x_reg_read(struct smsc911x_data *pdata, u32 reg)
{
	u32 data;
	unsigned long flags;

	spin_lock_irqsave(&pdata->dev_lock, flags);
	data = pdata->ops->reg_read(pdata, reg);
	spin_unlock_irqrestore(&pdata->dev_lock, flags);

	return data;
}

static inline void __smsc911x_reg_write(struct smsc911x_data *pdata, u32 reg,
					u32 val)
{
	if (pdata->config.flags & SMSC911X_USE_32BIT) {
		writel(val, pdata->ioaddr + reg);
		return;
	}

	if (pdata->config.flags & SMSC911X_USE_16BIT) {
		writew(val & 0xFFFF, pdata->ioaddr + reg);
		writew((val >> 16) & 0xFFFF, pdata->ioaddr + reg + 2);
		return;
	}

	BUG();
}

static inline void
__smsc911x_reg_write_shift(struct smsc911x_data *pdata, u32 reg, u32 val)
{
	if (pdata->config.flags & SMSC911X_USE_32BIT) {
		writel(val, pdata->ioaddr + __smsc_shift(pdata, reg));
		return;
	}

	if (pdata->config.flags & SMSC911X_USE_16BIT) {
		writew(val & 0xFFFF,
			pdata->ioaddr + __smsc_shift(pdata, reg));
		writew((val >> 16) & 0xFFFF,
			pdata->ioaddr + __smsc_shift(pdata, reg + 2));
		return;
	}

	BUG();
}

static inline void smsc911x_reg_write(struct smsc911x_data *pdata, u32 reg,
				      u32 val)
{
	unsigned long flags;

	spin_lock_irqsave(&pdata->dev_lock, flags);
	pdata->ops->reg_write(pdata, reg, val);
	spin_unlock_irqrestore(&pdata->dev_lock, flags);
}

/* Writes a packet to the TX_DATA_FIFO */
static inline void
smsc911x_tx_writefifo(struct smsc911x_data *pdata, unsigned int *buf,
		      unsigned int wordcount)
{
	unsigned long flags;

	spin_lock_irqsave(&pdata->dev_lock, flags);

	if (pdata->config.flags & SMSC911X_SWAP_FIFO) {
		while (wordcount--)
			__smsc911x_reg_write(pdata, TX_DATA_FIFO,
					     swab32(*buf++));
		goto out;
	}

	if (pdata->config.flags & SMSC911X_USE_32BIT) {
		writesl(pdata->ioaddr + TX_DATA_FIFO, buf, wordcount);
		goto out;
	}

	if (pdata->config.flags & SMSC911X_USE_16BIT) {
		while (wordcount--)
			__smsc911x_reg_write(pdata, TX_DATA_FIFO, *buf++);
		goto out;
	}

	BUG();
out:
	spin_unlock_irqrestore(&pdata->dev_lock, flags);
}

/* Writes a packet to the TX_DATA_FIFO - shifted version */
static inline void
smsc911x_tx_writefifo_shift(struct smsc911x_data *pdata, unsigned int *buf,
		      unsigned int wordcount)
{
	unsigned long flags;

	spin_lock_irqsave(&pdata->dev_lock, flags);

	if (pdata->config.flags & SMSC911X_SWAP_FIFO) {
		while (wordcount--)
			__smsc911x_reg_write_shift(pdata, TX_DATA_FIFO,
					     swab32(*buf++));
		goto out;
	}

	if (pdata->config.flags & SMSC911X_USE_32BIT) {
		writesl(pdata->ioaddr + __smsc_shift(pdata,
						TX_DATA_FIFO), buf, wordcount);
		goto out;
	}

	if (pdata->config.flags & SMSC911X_USE_16BIT) {
		while (wordcount--)
			__smsc911x_reg_write_shift(pdata,
						 TX_DATA_FIFO, *buf++);
		goto out;
	}

	BUG();
out:
	spin_unlock_irqrestore(&pdata->dev_lock, flags);
}

/* Reads a packet out of the RX_DATA_FIFO */
static inline void
smsc911x_rx_readfifo(struct smsc911x_data *pdata, unsigned int *buf,
		     unsigned int wordcount)
{
	unsigned long flags;

	spin_lock_irqsave(&pdata->dev_lock, flags);

	if (pdata->config.flags & SMSC911X_SWAP_FIFO) {
		while (wordcount--)
			*buf++ = swab32(__smsc911x_reg_read(pdata,
							    RX_DATA_FIFO));
		goto out;
	}

	if (pdata->config.flags & SMSC911X_USE_32BIT) {
		readsl(pdata->ioaddr + RX_DATA_FIFO, buf, wordcount);
		goto out;
	}

	if (pdata->config.flags & SMSC911X_USE_16BIT) {
		while (wordcount--)
			*buf++ = __smsc911x_reg_read(pdata, RX_DATA_FIFO);
		goto out;
	}

	BUG();
out:
	spin_unlock_irqrestore(&pdata->dev_lock, flags);
}

/* Reads a packet out of the RX_DATA_FIFO - shifted version */
static inline void
smsc911x_rx_readfifo_shift(struct smsc911x_data *pdata, unsigned int *buf,
		     unsigned int wordcount)
{
	unsigned long flags;

	spin_lock_irqsave(&pdata->dev_lock, flags);

	if (pdata->config.flags & SMSC911X_SWAP_FIFO) {
		while (wordcount--)
			*buf++ = swab32(__smsc911x_reg_read_shift(pdata,
							    RX_DATA_FIFO));
		goto out;
	}

	if (pdata->config.flags & SMSC911X_USE_32BIT) {
		readsl(pdata->ioaddr + __smsc_shift(pdata,
						RX_DATA_FIFO), buf, wordcount);
		goto out;
	}

	if (pdata->config.flags & SMSC911X_USE_16BIT) {
		while (wordcount--)
			*buf++ = __smsc911x_reg_read_shift(pdata,
								RX_DATA_FIFO);
		goto out;
	}

	BUG();
out:
	spin_unlock_irqrestore(&pdata->dev_lock, flags);
}

/* waits for MAC not busy, with timeout.  Only called by smsc911x_mac_read
 * and smsc911x_mac_write, so assumes mac_lock is held */
static int smsc911x_mac_complete(struct smsc911x_data *pdata)
{
	int i;
	u32 val;

	SMSC_ASSERT_MAC_LOCK(pdata);

	for (i = 0; i < 40; i++) {
		val = smsc911x_reg_read(pdata, MAC_CSR_CMD);
		if (!(val & MAC_CSR_CMD_CSR_BUSY_))
			return 0;
	}
	SMSC_WARN(pdata, hw, "Timed out waiting for MAC not BUSY. "
		  "MAC_CSR_CMD: 0x%08X", val);
	return -EIO;
}

/* Fetches a MAC register value. Assumes mac_lock is acquired */
static u32 smsc911x_mac_read(struct smsc911x_data *pdata, unsigned int offset)
{
	unsigned int temp;

	SMSC_ASSERT_MAC_LOCK(pdata);

	temp = smsc911x_reg_read(pdata, MAC_CSR_CMD);
	if (unlikely(temp & MAC_CSR_CMD_CSR_BUSY_)) {
		SMSC_WARN(pdata, hw, "MAC busy at entry");
		return 0xFFFFFFFF;
	}

	/* Send the MAC cmd */
	smsc911x_reg_write(pdata, MAC_CSR_CMD, ((offset & 0xFF) |
		MAC_CSR_CMD_CSR_BUSY_ | MAC_CSR_CMD_R_NOT_W_));

	/* Workaround for hardware read-after-write restriction */
	temp = smsc911x_reg_read(pdata, BYTE_TEST);

	/* Wait for the read to complete */
	if (likely(smsc911x_mac_complete(pdata) == 0))
		return smsc911x_reg_read(pdata, MAC_CSR_DATA);

	SMSC_WARN(pdata, hw, "MAC busy after read");
	return 0xFFFFFFFF;
}

/* Set a mac register, mac_lock must be acquired before calling */
static void smsc911x_mac_write(struct smsc911x_data *pdata,
			       unsigned int offset, u32 val)
{
	unsigned int temp;

	SMSC_ASSERT_MAC_LOCK(pdata);

	temp = smsc911x_reg_read(pdata, MAC_CSR_CMD);
	if (unlikely(temp & MAC_CSR_CMD_CSR_BUSY_)) {
		SMSC_WARN(pdata, hw,
			  "smsc911x_mac_write failed, MAC busy at entry");
		return;
	}

	/* Send data to write */
	smsc911x_reg_write(pdata, MAC_CSR_DATA, val);

	/* Write the actual data */
	smsc911x_reg_write(pdata, MAC_CSR_CMD, ((offset & 0xFF) |
		MAC_CSR_CMD_CSR_BUSY_));

	/* Workaround for hardware read-after-write restriction */
	temp = smsc911x_reg_read(pdata, BYTE_TEST);

	/* Wait for the write to complete */
	if (likely(smsc911x_mac_complete(pdata) == 0))
		return;

	SMSC_WARN(pdata, hw, "smsc911x_mac_write failed, MAC busy after write");
}

/* Get a phy register */
static int smsc911x_mii_read(struct mii_bus *bus, int phyaddr, int regidx)
{
	struct smsc911x_data *pdata = (struct smsc911x_data *)bus->priv;
	unsigned long flags;
	unsigned int addr;
	int i, reg;

	spin_lock_irqsave(&pdata->mac_lock, flags);

	/* Confirm MII not busy */
	if (unlikely(smsc911x_mac_read(pdata, MII_ACC) & MII_ACC_MII_BUSY_)) {
		SMSC_WARN(pdata, hw, "MII is busy in smsc911x_mii_read???");
		reg = -EIO;
		goto out;
	}

	/* Set the address, index & direction (read from PHY) */
	addr = ((phyaddr & 0x1F) << 11) | ((regidx & 0x1F) << 6);
	smsc911x_mac_write(pdata, MII_ACC, addr);

	/* Wait for read to complete w/ timeout */
	for (i = 0; i < 100; i++)
		if (!(smsc911x_mac_read(pdata, MII_ACC) & MII_ACC_MII_BUSY_)) {
			reg = smsc911x_mac_read(pdata, MII_DATA);
			goto out;
		}

	SMSC_WARN(pdata, hw, "Timed out waiting for MII read to finish");
	reg = -EIO;

out:
	spin_unlock_irqrestore(&pdata->mac_lock, flags);
	return reg;
}

/* Set a phy register */
static int smsc911x_mii_write(struct mii_bus *bus, int phyaddr, int regidx,
			   u16 val)
{
	struct smsc911x_data *pdata = (struct smsc911x_data *)bus->priv;
	unsigned long flags;
	unsigned int addr;
	int i, reg;

	spin_lock_irqsave(&pdata->mac_lock, flags);

	/* Confirm MII not busy */
	if (unlikely(smsc911x_mac_read(pdata, MII_ACC) & MII_ACC_MII_BUSY_)) {
		SMSC_WARN(pdata, hw, "MII is busy in smsc911x_mii_write???");
		reg = -EIO;
		goto out;
	}

	/* Put the data to write in the MAC */
	smsc911x_mac_write(pdata, MII_DATA, val);

	/* Set the address, index & direction (write to PHY) */
	addr = ((phyaddr & 0x1F) << 11) | ((regidx & 0x1F) << 6) |
		MII_ACC_MII_WRITE_;
	smsc911x_mac_write(pdata, MII_ACC, addr);

	/* Wait for write to complete w/ timeout */
	for (i = 0; i < 100; i++)
		if (!(smsc911x_mac_read(pdata, MII_ACC) & MII_ACC_MII_BUSY_)) {
			reg = 0;
			goto out;
		}

	SMSC_WARN(pdata, hw, "Timed out waiting for MII write to finish");
	reg = -EIO;

out:
	spin_unlock_irqrestore(&pdata->mac_lock, flags);
	return reg;
}

/* Switch to external phy. Assumes tx and rx are stopped. */
static void smsc911x_phy_enable_external(struct smsc911x_data *pdata)
{
	unsigned int hwcfg = smsc911x_reg_read(pdata, HW_CFG);

	/* Disable phy clocks to the MAC */
	hwcfg &= (~HW_CFG_PHY_CLK_SEL_);
	hwcfg |= HW_CFG_PHY_CLK_SEL_CLK_DIS_;
	smsc911x_reg_write(pdata, HW_CFG, hwcfg);
	udelay(10);	/* Enough time for clocks to stop */

	/* Switch to external phy */
	hwcfg |= HW_CFG_EXT_PHY_EN_;
	smsc911x_reg_write(pdata, HW_CFG, hwcfg);

	/* Enable phy clocks to the MAC */
	hwcfg &= (~HW_CFG_PHY_CLK_SEL_);
	hwcfg |= HW_CFG_PHY_CLK_SEL_EXT_PHY_;
	smsc911x_reg_write(pdata, HW_CFG, hwcfg);
	udelay(10);	/* Enough time for clocks to restart */

	hwcfg |= HW_CFG_SMI_SEL_;
	smsc911x_reg_write(pdata, HW_CFG, hwcfg);
}

/* Autodetects and enables external phy if present on supported chips.
 * autodetection can be overridden by specifying SMSC911X_FORCE_INTERNAL_PHY
 * or SMSC911X_FORCE_EXTERNAL_PHY in the platform_data flags. */
static void smsc911x_phy_initialise_external(struct smsc911x_data *pdata)
{
	unsigned int hwcfg = smsc911x_reg_read(pdata, HW_CFG);

	if (pdata->config.flags & SMSC911X_FORCE_INTERNAL_PHY) {
		SMSC_TRACE(pdata, hw, "Forcing internal PHY");
		pdata->using_extphy = 0;
	} else if (pdata->config.flags & SMSC911X_FORCE_EXTERNAL_PHY) {
		SMSC_TRACE(pdata, hw, "Forcing external PHY");
		smsc911x_phy_enable_external(pdata);
		pdata->using_extphy = 1;
	} else if (hwcfg & HW_CFG_EXT_PHY_DET_) {
		SMSC_TRACE(pdata, hw,
			   "HW_CFG EXT_PHY_DET set, using external PHY");
		smsc911x_phy_enable_external(pdata);
		pdata->using_extphy = 1;
	} else {
		SMSC_TRACE(pdata, hw,
			   "HW_CFG EXT_PHY_DET clear, using internal PHY");
		pdata->using_extphy = 0;
	}
}

/* Fetches a tx status out of the status fifo */
static unsigned int smsc911x_tx_get_txstatus(struct smsc911x_data *pdata)
{
	unsigned int result =
	    smsc911x_reg_read(pdata, TX_FIFO_INF) & TX_FIFO_INF_TSUSED_;

	if (result != 0)
		result = smsc911x_reg_read(pdata, TX_STATUS_FIFO);

	return result;
}

/* Fetches the next rx status */
static unsigned int smsc911x_rx_get_rxstatus(struct smsc911x_data *pdata)
{
	unsigned int result =
	    smsc911x_reg_read(pdata, RX_FIFO_INF) & RX_FIFO_INF_RXSUSED_;

	if (result != 0)
		result = smsc911x_reg_read(pdata, RX_STATUS_FIFO);

	return result;
}

#ifdef USE_PHY_WORK_AROUND
static int smsc911x_phy_check_loopbackpkt(struct smsc911x_data *pdata)
{
	unsigned int tries;
	u32 wrsz;
	u32 rdsz;
	ulong bufp;

	for (tries = 0; tries < 10; tries++) {
		unsigned int txcmd_a;
		unsigned int txcmd_b;
		unsigned int status;
		unsigned int pktlength;
		unsigned int i;

		/* Zero-out rx packet memory */
		memset(pdata->loopback_rx_pkt, 0, MIN_PACKET_SIZE);

		/* Write tx packet to 118 */
		txcmd_a = (u32)((ulong)pdata->loopback_tx_pkt & 0x03) << 16;
		txcmd_a |= TX_CMD_A_FIRST_SEG_ | TX_CMD_A_LAST_SEG_;
		txcmd_a |= MIN_PACKET_SIZE;

		txcmd_b = MIN_PACKET_SIZE << 16 | MIN_PACKET_SIZE;

		smsc911x_reg_write(pdata, TX_DATA_FIFO, txcmd_a);
		smsc911x_reg_write(pdata, TX_DATA_FIFO, txcmd_b);

		bufp = (ulong)pdata->loopback_tx_pkt & (~0x3);
		wrsz = MIN_PACKET_SIZE + 3;
		wrsz += (u32)((ulong)pdata->loopback_tx_pkt & 0x3);
		wrsz >>= 2;

		pdata->ops->tx_writefifo(pdata, (unsigned int *)bufp, wrsz);

		/* Wait till transmit is done */
		i = 60;
		do {
			udelay(5);
			status = smsc911x_tx_get_txstatus(pdata);
		} while ((i--) && (!status));

		if (!status) {
			SMSC_WARN(pdata, hw,
				  "Failed to transmit during loopback test");
			continue;
		}
		if (status & TX_STS_ES_) {
			SMSC_WARN(pdata, hw,
				  "Transmit encountered errors during loopback test");
			continue;
		}

		/* Wait till receive is done */
		i = 60;
		do {
			udelay(5);
			status = smsc911x_rx_get_rxstatus(pdata);
		} while ((i--) && (!status));

		if (!status) {
			SMSC_WARN(pdata, hw,
				  "Failed to receive during loopback test");
			continue;
		}
		if (status & RX_STS_ES_) {
			SMSC_WARN(pdata, hw,
				  "Receive encountered errors during loopback test");
			continue;
		}

		pktlength = ((status & 0x3FFF0000UL) >> 16);
		bufp = (ulong)pdata->loopback_rx_pkt;
		rdsz = pktlength + 3;
		rdsz += (u32)((ulong)pdata->loopback_rx_pkt & 0x3);
		rdsz >>= 2;

		pdata->ops->rx_readfifo(pdata, (unsigned int *)bufp, rdsz);

		if (pktlength != (MIN_PACKET_SIZE + 4)) {
			SMSC_WARN(pdata, hw, "Unexpected packet size "
				  "during loop back test, size=%d, will retry",
				  pktlength);
		} else {
			unsigned int j;
			int mismatch = 0;
			for (j = 0; j < MIN_PACKET_SIZE; j++) {
				if (pdata->loopback_tx_pkt[j]
				    != pdata->loopback_rx_pkt[j]) {
					mismatch = 1;
					break;
				}
			}
			if (!mismatch) {
				SMSC_TRACE(pdata, hw, "Successfully verified "
					   "loopback packet");
				return 0;
			} else {
				SMSC_WARN(pdata, hw, "Data mismatch "
					  "during loop back test, will retry");
			}
		}
	}

	return -EIO;
}

static int smsc911x_phy_reset(struct smsc911x_data *pdata)
{
	struct phy_device *phy_dev = pdata->phy_dev;
	unsigned int temp;
	unsigned int i = 100000;

	BUG_ON(!phy_dev);
	BUG_ON(!phy_dev->bus);

	SMSC_TRACE(pdata, hw, "Performing PHY BCR Reset");
	smsc911x_mii_write(phy_dev->bus, phy_dev->addr, MII_BMCR, BMCR_RESET);
	do {
		msleep(1);
		temp = smsc911x_mii_read(phy_dev->bus, phy_dev->addr,
			MII_BMCR);
	} while ((i--) && (temp & BMCR_RESET));

	if (temp & BMCR_RESET) {
		SMSC_WARN(pdata, hw, "PHY reset failed to complete");
		return -EIO;
	}
	/* Extra delay required because the phy may not be completed with
	* its reset when BMCR_RESET is cleared. Specs say 256 uS is
	* enough delay but using 1ms here to be safe */
	msleep(1);

	return 0;
}

static int smsc911x_phy_loopbacktest(struct net_device *dev)
{
	struct smsc911x_data *pdata = netdev_priv(dev);
	struct phy_device *phy_dev = pdata->phy_dev;
	int result = -EIO;
	unsigned int i, val;
	unsigned long flags;

	/* Initialise tx packet using broadcast destination address */
	memset(pdata->loopback_tx_pkt, 0xff, ETH_ALEN);

	/* Use incrementing source address */
	for (i = 6; i < 12; i++)
		pdata->loopback_tx_pkt[i] = (char)i;

	/* Set length type field */
	pdata->loopback_tx_pkt[12] = 0x00;
	pdata->loopback_tx_pkt[13] = 0x00;

	for (i = 14; i < MIN_PACKET_SIZE; i++)
		pdata->loopback_tx_pkt[i] = (char)i;

	val = smsc911x_reg_read(pdata, HW_CFG);
	val &= HW_CFG_TX_FIF_SZ_;
	val |= HW_CFG_SF_;
	smsc911x_reg_write(pdata, HW_CFG, val);

	smsc911x_reg_write(pdata, TX_CFG, TX_CFG_TX_ON_);
	smsc911x_reg_write(pdata, RX_CFG,
		(u32)((ulong)pdata->loopback_rx_pkt & 0x03) << 8);

	for (i = 0; i < 10; i++) {
		/* Set PHY to 10/FD, no ANEG, and loopback mode */
		smsc911x_mii_write(phy_dev->bus, phy_dev->addr,	MII_BMCR,
			BMCR_LOOPBACK | BMCR_FULLDPLX);

		/* Enable MAC tx/rx, FD */
		spin_lock_irqsave(&pdata->mac_lock, flags);
		smsc911x_mac_write(pdata, MAC_CR, MAC_CR_FDPX_
				   | MAC_CR_TXEN_ | MAC_CR_RXEN_);
		spin_unlock_irqrestore(&pdata->mac_lock, flags);

		if (smsc911x_phy_check_loopbackpkt(pdata) == 0) {
			result = 0;
			break;
		}
		pdata->resetcount++;

		/* Disable MAC rx */
		spin_lock_irqsave(&pdata->mac_lock, flags);
		smsc911x_mac_write(pdata, MAC_CR, 0);
		spin_unlock_irqrestore(&pdata->mac_lock, flags);

		smsc911x_phy_reset(pdata);
	}

	/* Disable MAC */
	spin_lock_irqsave(&pdata->mac_lock, flags);
	smsc911x_mac_write(pdata, MAC_CR, 0);
	spin_unlock_irqrestore(&pdata->mac_lock, flags);

	/* Cancel PHY loopback mode */
	smsc911x_mii_write(phy_dev->bus, phy_dev->addr, MII_BMCR, 0);

	smsc911x_reg_write(pdata, TX_CFG, 0);
	smsc911x_reg_write(pdata, RX_CFG, 0);

	return result;
}
#endif				/* USE_PHY_WORK_AROUND */

static void smsc911x_phy_update_flowcontrol(struct smsc911x_data *pdata)
{
	struct phy_device *phy_dev = pdata->phy_dev;
	u32 afc = smsc911x_reg_read(pdata, AFC_CFG);
	u32 flow;
	unsigned long flags;

	if (phy_dev->duplex == DUPLEX_FULL) {
		u16 lcladv = phy_read(phy_dev, MII_ADVERTISE);
		u16 rmtadv = phy_read(phy_dev, MII_LPA);
		u8 cap = mii_resolve_flowctrl_fdx(lcladv, rmtadv);

		if (cap & FLOW_CTRL_RX)
			flow = 0xFFFF0002;
		else
			flow = 0;

		if (cap & FLOW_CTRL_TX)
			afc |= 0xF;
		else
			afc &= ~0xF;

		SMSC_TRACE(pdata, hw, "rx pause %s, tx pause %s",
			   (cap & FLOW_CTRL_RX ? "enabled" : "disabled"),
			   (cap & FLOW_CTRL_TX ? "enabled" : "disabled"));
	} else {
		SMSC_TRACE(pdata, hw, "half duplex");
		flow = 0;
		afc |= 0xF;
	}

	spin_lock_irqsave(&pdata->mac_lock, flags);
	smsc911x_mac_write(pdata, FLOW, flow);
	spin_unlock_irqrestore(&pdata->mac_lock, flags);

	smsc911x_reg_write(pdata, AFC_CFG, afc);
}

/* Update link mode if anything has changed.  Called periodically when the
 * PHY is in polling mode, even if nothing has changed. */
static void smsc911x_phy_adjust_link(struct net_device *dev)
{
	struct smsc911x_data *pdata = netdev_priv(dev);
	struct phy_device *phy_dev = pdata->phy_dev;
	unsigned long flags;
	int carrier;

	if (phy_dev->duplex != pdata->last_duplex) {
		unsigned int mac_cr;
		SMSC_TRACE(pdata, hw, "duplex state has changed");

		spin_lock_irqsave(&pdata->mac_lock, flags);
		mac_cr = smsc911x_mac_read(pdata, MAC_CR);
		if (phy_dev->duplex) {
			SMSC_TRACE(pdata, hw,
				   "configuring for full duplex mode");
			mac_cr |= MAC_CR_FDPX_;
		} else {
			SMSC_TRACE(pdata, hw,
				   "configuring for half duplex mode");
			mac_cr &= ~MAC_CR_FDPX_;
		}
		smsc911x_mac_write(pdata, MAC_CR, mac_cr);
		spin_unlock_irqrestore(&pdata->mac_lock, flags);

		smsc911x_phy_update_flowcontrol(pdata);
		pdata->last_duplex = phy_dev->duplex;
	}

	carrier = netif_carrier_ok(dev);
	if (carrier != pdata->last_carrier) {
		SMSC_TRACE(pdata, hw, "carrier state has changed");
		if (carrier) {
			SMSC_TRACE(pdata, hw, "configuring for carrier OK");
			if ((pdata->gpio_orig_setting & GPIO_CFG_LED1_EN_) &&
			    (!pdata->using_extphy)) {
				/* Restore original GPIO configuration */
				pdata->gpio_setting = pdata->gpio_orig_setting;
				smsc911x_reg_write(pdata, GPIO_CFG,
					pdata->gpio_setting);
			}
		} else {
			SMSC_TRACE(pdata, hw, "configuring for no carrier");
			/* Check global setting that LED1
			 * usage is 10/100 indicator */
			pdata->gpio_setting = smsc911x_reg_read(pdata,
				GPIO_CFG);
			if ((pdata->gpio_setting & GPIO_CFG_LED1_EN_) &&
			    (!pdata->using_extphy)) {
				/* Force 10/100 LED off, after saving
				 * original GPIO configuration */
				pdata->gpio_orig_setting = pdata->gpio_setting;

				pdata->gpio_setting &= ~GPIO_CFG_LED1_EN_;
				pdata->gpio_setting |= (GPIO_CFG_GPIOBUF0_
							| GPIO_CFG_GPIODIR0_
							| GPIO_CFG_GPIOD0_);
				smsc911x_reg_write(pdata, GPIO_CFG,
					pdata->gpio_setting);
			}
		}
		pdata->last_carrier = carrier;
	}
}

static int smsc911x_mii_probe(struct net_device *dev)
{
	struct smsc911x_data *pdata = netdev_priv(dev);
	struct phy_device *phydev = NULL;
	int ret;

	/* find the first phy */
	phydev = phy_find_first(pdata->mii_bus);
	if (!phydev) {
		netdev_err(dev, "no PHY found\n");
		return -ENODEV;
	}

<<<<<<< HEAD
	SMSC_TRACE(PROBE, "PHY: addr %d, phy_id 0x%08X",
			phydev->addr, phydev->phy_id);
=======
	SMSC_TRACE(pdata, probe, "PHY: addr %d, phy_id 0x%08X",
		   phydev->addr, phydev->phy_id);
>>>>>>> d762f438

	ret = phy_connect_direct(dev, phydev,
			&smsc911x_phy_adjust_link, 0,
			pdata->config.phy_interface);

	if (ret) {
		netdev_err(dev, "Could not attach to PHY\n");
		return ret;
	}

	netdev_info(dev,
		    "attached PHY driver [%s] (mii_bus:phy_addr=%s, irq=%d)\n",
		    phydev->drv->name, dev_name(&phydev->dev), phydev->irq);

	/* mask with MAC supported features */
	phydev->supported &= (PHY_BASIC_FEATURES | SUPPORTED_Pause |
			      SUPPORTED_Asym_Pause);
	phydev->advertising = phydev->supported;

	pdata->phy_dev = phydev;
	pdata->last_duplex = -1;
	pdata->last_carrier = -1;

#ifdef USE_PHY_WORK_AROUND
	if (smsc911x_phy_loopbacktest(dev) < 0) {
		SMSC_WARN(pdata, hw, "Failed Loop Back Test");
		return -ENODEV;
	}
	SMSC_TRACE(pdata, hw, "Passed Loop Back Test");
#endif				/* USE_PHY_WORK_AROUND */

	SMSC_TRACE(pdata, hw, "phy initialised successfully");
	return 0;
}

static int __devinit smsc911x_mii_init(struct platform_device *pdev,
				       struct net_device *dev)
{
	struct smsc911x_data *pdata = netdev_priv(dev);
	int err = -ENXIO, i;

	pdata->mii_bus = mdiobus_alloc();
	if (!pdata->mii_bus) {
		err = -ENOMEM;
		goto err_out_1;
	}

	pdata->mii_bus->name = SMSC_MDIONAME;
	snprintf(pdata->mii_bus->id, MII_BUS_ID_SIZE, "%x", pdev->id);
	pdata->mii_bus->priv = pdata;
	pdata->mii_bus->read = smsc911x_mii_read;
	pdata->mii_bus->write = smsc911x_mii_write;
	pdata->mii_bus->irq = pdata->phy_irq;
	for (i = 0; i < PHY_MAX_ADDR; ++i)
		pdata->mii_bus->irq[i] = PHY_POLL;

	pdata->mii_bus->parent = &pdev->dev;

	switch (pdata->idrev & 0xFFFF0000) {
	case 0x01170000:
	case 0x01150000:
	case 0x117A0000:
	case 0x115A0000:
		/* External PHY supported, try to autodetect */
		smsc911x_phy_initialise_external(pdata);
		break;
	default:
		SMSC_TRACE(pdata, hw, "External PHY is not supported, "
			   "using internal PHY");
		pdata->using_extphy = 0;
		break;
	}

	if (!pdata->using_extphy) {
		/* Mask all PHYs except ID 1 (internal) */
		pdata->mii_bus->phy_mask = ~(1 << 1);
	}

	if (mdiobus_register(pdata->mii_bus)) {
		SMSC_WARN(pdata, probe, "Error registering mii bus");
		goto err_out_free_bus_2;
	}

	if (smsc911x_mii_probe(dev) < 0) {
		SMSC_WARN(pdata, probe, "Error registering mii bus");
		goto err_out_unregister_bus_3;
	}

	return 0;

err_out_unregister_bus_3:
	mdiobus_unregister(pdata->mii_bus);
err_out_free_bus_2:
	mdiobus_free(pdata->mii_bus);
err_out_1:
	return err;
}

/* Gets the number of tx statuses in the fifo */
static unsigned int smsc911x_tx_get_txstatcount(struct smsc911x_data *pdata)
{
	return (smsc911x_reg_read(pdata, TX_FIFO_INF)
		& TX_FIFO_INF_TSUSED_) >> 16;
}

/* Reads tx statuses and increments counters where necessary */
static void smsc911x_tx_update_txcounters(struct net_device *dev)
{
	struct smsc911x_data *pdata = netdev_priv(dev);
	unsigned int tx_stat;

	while ((tx_stat = smsc911x_tx_get_txstatus(pdata)) != 0) {
		if (unlikely(tx_stat & 0x80000000)) {
			/* In this driver the packet tag is used as the packet
			 * length. Since a packet length can never reach the
			 * size of 0x8000, this bit is reserved. It is worth
			 * noting that the "reserved bit" in the warning above
			 * does not reference a hardware defined reserved bit
			 * but rather a driver defined one.
			 */
			SMSC_WARN(pdata, hw, "Packet tag reserved bit is high");
		} else {
			if (unlikely(tx_stat & TX_STS_ES_)) {
				dev->stats.tx_errors++;
			} else {
				dev->stats.tx_packets++;
				dev->stats.tx_bytes += (tx_stat >> 16);
			}
			if (unlikely(tx_stat & TX_STS_EXCESS_COL_)) {
				dev->stats.collisions += 16;
				dev->stats.tx_aborted_errors += 1;
			} else {
				dev->stats.collisions +=
				    ((tx_stat >> 3) & 0xF);
			}
			if (unlikely(tx_stat & TX_STS_LOST_CARRIER_))
				dev->stats.tx_carrier_errors += 1;
			if (unlikely(tx_stat & TX_STS_LATE_COL_)) {
				dev->stats.collisions++;
				dev->stats.tx_aborted_errors++;
			}
		}
	}
}

/* Increments the Rx error counters */
static void
smsc911x_rx_counterrors(struct net_device *dev, unsigned int rxstat)
{
	int crc_err = 0;

	if (unlikely(rxstat & RX_STS_ES_)) {
		dev->stats.rx_errors++;
		if (unlikely(rxstat & RX_STS_CRC_ERR_)) {
			dev->stats.rx_crc_errors++;
			crc_err = 1;
		}
	}
	if (likely(!crc_err)) {
		if (unlikely((rxstat & RX_STS_FRAME_TYPE_) &&
			     (rxstat & RX_STS_LENGTH_ERR_)))
			dev->stats.rx_length_errors++;
		if (rxstat & RX_STS_MCAST_)
			dev->stats.multicast++;
	}
}

/* Quickly dumps bad packets */
static void
smsc911x_rx_fastforward(struct smsc911x_data *pdata, unsigned int pktbytes)
{
	unsigned int pktwords = (pktbytes + NET_IP_ALIGN + 3) >> 2;

	if (likely(pktwords >= 4)) {
		unsigned int timeout = 500;
		unsigned int val;
		smsc911x_reg_write(pdata, RX_DP_CTRL, RX_DP_CTRL_RX_FFWD_);
		do {
			udelay(1);
			val = smsc911x_reg_read(pdata, RX_DP_CTRL);
		} while ((val & RX_DP_CTRL_RX_FFWD_) && --timeout);

		if (unlikely(timeout == 0))
			SMSC_WARN(pdata, hw, "Timed out waiting for "
				  "RX FFWD to finish, RX_DP_CTRL: 0x%08X", val);
	} else {
		unsigned int temp;
		while (pktwords--)
			temp = smsc911x_reg_read(pdata, RX_DATA_FIFO);
	}
}

/* NAPI poll function */
static int smsc911x_poll(struct napi_struct *napi, int budget)
{
	struct smsc911x_data *pdata =
		container_of(napi, struct smsc911x_data, napi);
	struct net_device *dev = pdata->dev;
	int npackets = 0;

	while (npackets < budget) {
		unsigned int pktlength;
		unsigned int pktwords;
		struct sk_buff *skb;
		unsigned int rxstat = smsc911x_rx_get_rxstatus(pdata);

		if (!rxstat) {
			unsigned int temp;
			/* We processed all packets available.  Tell NAPI it can
			 * stop polling then re-enable rx interrupts */
			smsc911x_reg_write(pdata, INT_STS, INT_STS_RSFL_);
			napi_complete(napi);
			temp = smsc911x_reg_read(pdata, INT_EN);
			temp |= INT_EN_RSFL_EN_;
			smsc911x_reg_write(pdata, INT_EN, temp);
			break;
		}

		/* Count packet for NAPI scheduling, even if it has an error.
		 * Error packets still require cycles to discard */
		npackets++;

		pktlength = ((rxstat & 0x3FFF0000) >> 16);
		pktwords = (pktlength + NET_IP_ALIGN + 3) >> 2;
		smsc911x_rx_counterrors(dev, rxstat);

		if (unlikely(rxstat & RX_STS_ES_)) {
			SMSC_WARN(pdata, rx_err,
				  "Discarding packet with error bit set");
			/* Packet has an error, discard it and continue with
			 * the next */
			smsc911x_rx_fastforward(pdata, pktwords);
			dev->stats.rx_dropped++;
			continue;
		}

		skb = netdev_alloc_skb(dev, pktlength + NET_IP_ALIGN);
		if (unlikely(!skb)) {
			SMSC_WARN(pdata, rx_err,
				  "Unable to allocate skb for rx packet");
			/* Drop the packet and stop this polling iteration */
			smsc911x_rx_fastforward(pdata, pktwords);
			dev->stats.rx_dropped++;
			break;
		}

		skb->data = skb->head;
		skb_reset_tail_pointer(skb);

		/* Align IP on 16B boundary */
		skb_reserve(skb, NET_IP_ALIGN);
		skb_put(skb, pktlength - 4);
		pdata->ops->rx_readfifo(pdata,
				 (unsigned int *)skb->head, pktwords);
		skb->protocol = eth_type_trans(skb, dev);
		skb_checksum_none_assert(skb);
		netif_receive_skb(skb);

		/* Update counters */
		dev->stats.rx_packets++;
		dev->stats.rx_bytes += (pktlength - 4);
	}

	/* Return total received packets */
	return npackets;
}

/* Returns hash bit number for given MAC address
 * Example:
 * 01 00 5E 00 00 01 -> returns bit number 31 */
static unsigned int smsc911x_hash(char addr[ETH_ALEN])
{
	return (ether_crc(ETH_ALEN, addr) >> 26) & 0x3f;
}

static void smsc911x_rx_multicast_update(struct smsc911x_data *pdata)
{
	/* Performs the multicast & mac_cr update.  This is called when
	 * safe on the current hardware, and with the mac_lock held */
	unsigned int mac_cr;

	SMSC_ASSERT_MAC_LOCK(pdata);

	mac_cr = smsc911x_mac_read(pdata, MAC_CR);
	mac_cr |= pdata->set_bits_mask;
	mac_cr &= ~(pdata->clear_bits_mask);
	smsc911x_mac_write(pdata, MAC_CR, mac_cr);
	smsc911x_mac_write(pdata, HASHH, pdata->hashhi);
	smsc911x_mac_write(pdata, HASHL, pdata->hashlo);
	SMSC_TRACE(pdata, hw, "maccr 0x%08X, HASHH 0x%08X, HASHL 0x%08X",
		   mac_cr, pdata->hashhi, pdata->hashlo);
}

static void smsc911x_rx_multicast_update_workaround(struct smsc911x_data *pdata)
{
	unsigned int mac_cr;

	/* This function is only called for older LAN911x devices
	 * (revA or revB), where MAC_CR, HASHH and HASHL should not
	 * be modified during Rx - newer devices immediately update the
	 * registers.
	 *
	 * This is called from interrupt context */

	spin_lock(&pdata->mac_lock);

	/* Check Rx has stopped */
	if (smsc911x_mac_read(pdata, MAC_CR) & MAC_CR_RXEN_)
		SMSC_WARN(pdata, drv, "Rx not stopped");

	/* Perform the update - safe to do now Rx has stopped */
	smsc911x_rx_multicast_update(pdata);

	/* Re-enable Rx */
	mac_cr = smsc911x_mac_read(pdata, MAC_CR);
	mac_cr |= MAC_CR_RXEN_;
	smsc911x_mac_write(pdata, MAC_CR, mac_cr);

	pdata->multicast_update_pending = 0;

	spin_unlock(&pdata->mac_lock);
}

static int smsc911x_soft_reset(struct smsc911x_data *pdata)
{
	unsigned int timeout;
	unsigned int temp;

	/* Reset the LAN911x */
	smsc911x_reg_write(pdata, HW_CFG, HW_CFG_SRST_);
	timeout = 10;
	do {
		udelay(10);
		temp = smsc911x_reg_read(pdata, HW_CFG);
	} while ((--timeout) && (temp & HW_CFG_SRST_));

	if (unlikely(temp & HW_CFG_SRST_)) {
		SMSC_WARN(pdata, drv, "Failed to complete reset");
		return -EIO;
	}
	return 0;
}

/* Sets the device MAC address to dev_addr, called with mac_lock held */
static void
smsc911x_set_hw_mac_address(struct smsc911x_data *pdata, u8 dev_addr[6])
{
	u32 mac_high16 = (dev_addr[5] << 8) | dev_addr[4];
	u32 mac_low32 = (dev_addr[3] << 24) | (dev_addr[2] << 16) |
	    (dev_addr[1] << 8) | dev_addr[0];

	SMSC_ASSERT_MAC_LOCK(pdata);

	smsc911x_mac_write(pdata, ADDRH, mac_high16);
	smsc911x_mac_write(pdata, ADDRL, mac_low32);
}

static int smsc911x_open(struct net_device *dev)
{
	struct smsc911x_data *pdata = netdev_priv(dev);
	unsigned int timeout;
	unsigned int temp;
	unsigned int intcfg;

	/* if the phy is not yet registered, retry later*/
	if (!pdata->phy_dev) {
		SMSC_WARN(pdata, hw, "phy_dev is NULL");
		return -EAGAIN;
	}

	if (!is_valid_ether_addr(dev->dev_addr)) {
		SMSC_WARN(pdata, hw, "dev_addr is not a valid MAC address");
		return -EADDRNOTAVAIL;
	}

	/* Reset the LAN911x */
	if (smsc911x_soft_reset(pdata)) {
		SMSC_WARN(pdata, hw, "soft reset failed");
		return -EIO;
	}

	smsc911x_reg_write(pdata, HW_CFG, 0x00050000);
	smsc911x_reg_write(pdata, AFC_CFG, 0x006E3740);

	/* Increase the legal frame size of VLAN tagged frames to 1522 bytes */
	spin_lock_irq(&pdata->mac_lock);
	smsc911x_mac_write(pdata, VLAN1, ETH_P_8021Q);
	spin_unlock_irq(&pdata->mac_lock);

	/* Make sure EEPROM has finished loading before setting GPIO_CFG */
	timeout = 50;
	while ((smsc911x_reg_read(pdata, E2P_CMD) & E2P_CMD_EPC_BUSY_) &&
	       --timeout) {
		udelay(10);
	}

	if (unlikely(timeout == 0))
		SMSC_WARN(pdata, ifup,
			  "Timed out waiting for EEPROM busy bit to clear");

	smsc911x_reg_write(pdata, GPIO_CFG, 0x70070000);

	/* The soft reset above cleared the device's MAC address,
	 * restore it from local copy (set in probe) */
	spin_lock_irq(&pdata->mac_lock);
	smsc911x_set_hw_mac_address(pdata, dev->dev_addr);
	spin_unlock_irq(&pdata->mac_lock);

	/* Initialise irqs, but leave all sources disabled */
	smsc911x_reg_write(pdata, INT_EN, 0);
	smsc911x_reg_write(pdata, INT_STS, 0xFFFFFFFF);

	/* Set interrupt deassertion to 100uS */
	intcfg = ((10 << 24) | INT_CFG_IRQ_EN_);

	if (pdata->config.irq_polarity) {
		SMSC_TRACE(pdata, ifup, "irq polarity: active high");
		intcfg |= INT_CFG_IRQ_POL_;
	} else {
		SMSC_TRACE(pdata, ifup, "irq polarity: active low");
	}

	if (pdata->config.irq_type) {
		SMSC_TRACE(pdata, ifup, "irq type: push-pull");
		intcfg |= INT_CFG_IRQ_TYPE_;
	} else {
		SMSC_TRACE(pdata, ifup, "irq type: open drain");
	}

	smsc911x_reg_write(pdata, INT_CFG, intcfg);

	SMSC_TRACE(pdata, ifup, "Testing irq handler using IRQ %d", dev->irq);
	pdata->software_irq_signal = 0;
	smp_wmb();

	temp = smsc911x_reg_read(pdata, INT_EN);
	temp |= INT_EN_SW_INT_EN_;
	smsc911x_reg_write(pdata, INT_EN, temp);

	timeout = 1000;
	while (timeout--) {
		if (pdata->software_irq_signal)
			break;
		msleep(1);
	}

	if (!pdata->software_irq_signal) {
		netdev_warn(dev, "ISR failed signaling test (IRQ %d)\n",
			    dev->irq);
		return -ENODEV;
	}
	SMSC_TRACE(pdata, ifup, "IRQ handler passed test using IRQ %d",
		   dev->irq);

	netdev_info(dev, "SMSC911x/921x identified at %#08lx, IRQ: %d\n",
		    (unsigned long)pdata->ioaddr, dev->irq);

	/* Reset the last known duplex and carrier */
	pdata->last_duplex = -1;
	pdata->last_carrier = -1;

	/* Bring the PHY up */
	phy_start(pdata->phy_dev);

	temp = smsc911x_reg_read(pdata, HW_CFG);
	/* Preserve TX FIFO size and external PHY configuration */
	temp &= (HW_CFG_TX_FIF_SZ_|0x00000FFF);
	temp |= HW_CFG_SF_;
	smsc911x_reg_write(pdata, HW_CFG, temp);

	temp = smsc911x_reg_read(pdata, FIFO_INT);
	temp |= FIFO_INT_TX_AVAIL_LEVEL_;
	temp &= ~(FIFO_INT_RX_STS_LEVEL_);
	smsc911x_reg_write(pdata, FIFO_INT, temp);

	/* set RX Data offset to 2 bytes for alignment */
	smsc911x_reg_write(pdata, RX_CFG, (2 << 8));

	/* enable NAPI polling before enabling RX interrupts */
	napi_enable(&pdata->napi);

	temp = smsc911x_reg_read(pdata, INT_EN);
	temp |= (INT_EN_TDFA_EN_ | INT_EN_RSFL_EN_ | INT_EN_RXSTOP_INT_EN_);
	smsc911x_reg_write(pdata, INT_EN, temp);

	spin_lock_irq(&pdata->mac_lock);
	temp = smsc911x_mac_read(pdata, MAC_CR);
	temp |= (MAC_CR_TXEN_ | MAC_CR_RXEN_ | MAC_CR_HBDIS_);
	smsc911x_mac_write(pdata, MAC_CR, temp);
	spin_unlock_irq(&pdata->mac_lock);

	smsc911x_reg_write(pdata, TX_CFG, TX_CFG_TX_ON_);

	netif_start_queue(dev);
	return 0;
}

/* Entry point for stopping the interface */
static int smsc911x_stop(struct net_device *dev)
{
	struct smsc911x_data *pdata = netdev_priv(dev);
	unsigned int temp;

	/* Disable all device interrupts */
	temp = smsc911x_reg_read(pdata, INT_CFG);
	temp &= ~INT_CFG_IRQ_EN_;
	smsc911x_reg_write(pdata, INT_CFG, temp);

	/* Stop Tx and Rx polling */
	netif_stop_queue(dev);
	napi_disable(&pdata->napi);

	/* At this point all Rx and Tx activity is stopped */
	dev->stats.rx_dropped += smsc911x_reg_read(pdata, RX_DROP);
	smsc911x_tx_update_txcounters(dev);

	/* Bring the PHY down */
	if (pdata->phy_dev)
		phy_stop(pdata->phy_dev);

	SMSC_TRACE(pdata, ifdown, "Interface stopped");
	return 0;
}

/* Entry point for transmitting a packet */
static int smsc911x_hard_start_xmit(struct sk_buff *skb, struct net_device *dev)
{
	struct smsc911x_data *pdata = netdev_priv(dev);
	unsigned int freespace;
	unsigned int tx_cmd_a;
	unsigned int tx_cmd_b;
	unsigned int temp;
	u32 wrsz;
	ulong bufp;

	freespace = smsc911x_reg_read(pdata, TX_FIFO_INF) & TX_FIFO_INF_TDFREE_;

	if (unlikely(freespace < TX_FIFO_LOW_THRESHOLD))
		SMSC_WARN(pdata, tx_err,
			  "Tx data fifo low, space available: %d", freespace);

	/* Word alignment adjustment */
	tx_cmd_a = (u32)((ulong)skb->data & 0x03) << 16;
	tx_cmd_a |= TX_CMD_A_FIRST_SEG_ | TX_CMD_A_LAST_SEG_;
	tx_cmd_a |= (unsigned int)skb->len;

	tx_cmd_b = ((unsigned int)skb->len) << 16;
	tx_cmd_b |= (unsigned int)skb->len;

	smsc911x_reg_write(pdata, TX_DATA_FIFO, tx_cmd_a);
	smsc911x_reg_write(pdata, TX_DATA_FIFO, tx_cmd_b);

	bufp = (ulong)skb->data & (~0x3);
	wrsz = (u32)skb->len + 3;
	wrsz += (u32)((ulong)skb->data & 0x3);
	wrsz >>= 2;

	pdata->ops->tx_writefifo(pdata, (unsigned int *)bufp, wrsz);
	freespace -= (skb->len + 32);
	dev_kfree_skb(skb);

	if (unlikely(smsc911x_tx_get_txstatcount(pdata) >= 30))
		smsc911x_tx_update_txcounters(dev);

	if (freespace < TX_FIFO_LOW_THRESHOLD) {
		netif_stop_queue(dev);
		temp = smsc911x_reg_read(pdata, FIFO_INT);
		temp &= 0x00FFFFFF;
		temp |= 0x32000000;
		smsc911x_reg_write(pdata, FIFO_INT, temp);
	}

	return NETDEV_TX_OK;
}

/* Entry point for getting status counters */
static struct net_device_stats *smsc911x_get_stats(struct net_device *dev)
{
	struct smsc911x_data *pdata = netdev_priv(dev);
	smsc911x_tx_update_txcounters(dev);
	dev->stats.rx_dropped += smsc911x_reg_read(pdata, RX_DROP);
	return &dev->stats;
}

/* Entry point for setting addressing modes */
static void smsc911x_set_multicast_list(struct net_device *dev)
{
	struct smsc911x_data *pdata = netdev_priv(dev);
	unsigned long flags;

	if (dev->flags & IFF_PROMISC) {
		/* Enabling promiscuous mode */
		pdata->set_bits_mask = MAC_CR_PRMS_;
		pdata->clear_bits_mask = (MAC_CR_MCPAS_ | MAC_CR_HPFILT_);
		pdata->hashhi = 0;
		pdata->hashlo = 0;
	} else if (dev->flags & IFF_ALLMULTI) {
		/* Enabling all multicast mode */
		pdata->set_bits_mask = MAC_CR_MCPAS_;
		pdata->clear_bits_mask = (MAC_CR_PRMS_ | MAC_CR_HPFILT_);
		pdata->hashhi = 0;
		pdata->hashlo = 0;
	} else if (!netdev_mc_empty(dev)) {
		/* Enabling specific multicast addresses */
		unsigned int hash_high = 0;
		unsigned int hash_low = 0;
		struct netdev_hw_addr *ha;

		pdata->set_bits_mask = MAC_CR_HPFILT_;
		pdata->clear_bits_mask = (MAC_CR_PRMS_ | MAC_CR_MCPAS_);

		netdev_for_each_mc_addr(ha, dev) {
			unsigned int bitnum = smsc911x_hash(ha->addr);
			unsigned int mask = 0x01 << (bitnum & 0x1F);

			if (bitnum & 0x20)
				hash_high |= mask;
			else
				hash_low |= mask;
		}

		pdata->hashhi = hash_high;
		pdata->hashlo = hash_low;
	} else {
		/* Enabling local MAC address only */
		pdata->set_bits_mask = 0;
		pdata->clear_bits_mask =
		    (MAC_CR_PRMS_ | MAC_CR_MCPAS_ | MAC_CR_HPFILT_);
		pdata->hashhi = 0;
		pdata->hashlo = 0;
	}

	spin_lock_irqsave(&pdata->mac_lock, flags);

	if (pdata->generation <= 1) {
		/* Older hardware revision - cannot change these flags while
		 * receiving data */
		if (!pdata->multicast_update_pending) {
			unsigned int temp;
			SMSC_TRACE(pdata, hw, "scheduling mcast update");
			pdata->multicast_update_pending = 1;

			/* Request the hardware to stop, then perform the
			 * update when we get an RX_STOP interrupt */
			temp = smsc911x_mac_read(pdata, MAC_CR);
			temp &= ~(MAC_CR_RXEN_);
			smsc911x_mac_write(pdata, MAC_CR, temp);
		} else {
			/* There is another update pending, this should now
			 * use the newer values */
		}
	} else {
		/* Newer hardware revision - can write immediately */
		smsc911x_rx_multicast_update(pdata);
	}

	spin_unlock_irqrestore(&pdata->mac_lock, flags);
}

static irqreturn_t smsc911x_irqhandler(int irq, void *dev_id)
{
	struct net_device *dev = dev_id;
	struct smsc911x_data *pdata = netdev_priv(dev);
	u32 intsts = smsc911x_reg_read(pdata, INT_STS);
	u32 inten = smsc911x_reg_read(pdata, INT_EN);
	int serviced = IRQ_NONE;
	u32 temp;

	if (unlikely(intsts & inten & INT_STS_SW_INT_)) {
		temp = smsc911x_reg_read(pdata, INT_EN);
		temp &= (~INT_EN_SW_INT_EN_);
		smsc911x_reg_write(pdata, INT_EN, temp);
		smsc911x_reg_write(pdata, INT_STS, INT_STS_SW_INT_);
		pdata->software_irq_signal = 1;
		smp_wmb();
		serviced = IRQ_HANDLED;
	}

	if (unlikely(intsts & inten & INT_STS_RXSTOP_INT_)) {
		/* Called when there is a multicast update scheduled and
		 * it is now safe to complete the update */
		SMSC_TRACE(pdata, intr, "RX Stop interrupt");
		smsc911x_reg_write(pdata, INT_STS, INT_STS_RXSTOP_INT_);
		if (pdata->multicast_update_pending)
			smsc911x_rx_multicast_update_workaround(pdata);
		serviced = IRQ_HANDLED;
	}

	if (intsts & inten & INT_STS_TDFA_) {
		temp = smsc911x_reg_read(pdata, FIFO_INT);
		temp |= FIFO_INT_TX_AVAIL_LEVEL_;
		smsc911x_reg_write(pdata, FIFO_INT, temp);
		smsc911x_reg_write(pdata, INT_STS, INT_STS_TDFA_);
		netif_wake_queue(dev);
		serviced = IRQ_HANDLED;
	}

	if (unlikely(intsts & inten & INT_STS_RXE_)) {
		SMSC_TRACE(pdata, intr, "RX Error interrupt");
		smsc911x_reg_write(pdata, INT_STS, INT_STS_RXE_);
		serviced = IRQ_HANDLED;
	}

	if (likely(intsts & inten & INT_STS_RSFL_)) {
		if (likely(napi_schedule_prep(&pdata->napi))) {
			/* Disable Rx interrupts */
			temp = smsc911x_reg_read(pdata, INT_EN);
			temp &= (~INT_EN_RSFL_EN_);
			smsc911x_reg_write(pdata, INT_EN, temp);
			/* Schedule a NAPI poll */
			__napi_schedule(&pdata->napi);
		} else {
			SMSC_WARN(pdata, rx_err, "napi_schedule_prep failed");
		}
		serviced = IRQ_HANDLED;
	}

	return serviced;
}

#ifdef CONFIG_NET_POLL_CONTROLLER
static void smsc911x_poll_controller(struct net_device *dev)
{
	disable_irq(dev->irq);
	smsc911x_irqhandler(0, dev);
	enable_irq(dev->irq);
}
#endif				/* CONFIG_NET_POLL_CONTROLLER */

static int smsc911x_set_mac_address(struct net_device *dev, void *p)
{
	struct smsc911x_data *pdata = netdev_priv(dev);
	struct sockaddr *addr = p;

	/* On older hardware revisions we cannot change the mac address
	 * registers while receiving data.  Newer devices can safely change
	 * this at any time. */
	if (pdata->generation <= 1 && netif_running(dev))
		return -EBUSY;

	if (!is_valid_ether_addr(addr->sa_data))
		return -EADDRNOTAVAIL;

	memcpy(dev->dev_addr, addr->sa_data, ETH_ALEN);

	spin_lock_irq(&pdata->mac_lock);
	smsc911x_set_hw_mac_address(pdata, dev->dev_addr);
	spin_unlock_irq(&pdata->mac_lock);

	netdev_info(dev, "MAC Address: %pM\n", dev->dev_addr);

	return 0;
}

/* Standard ioctls for mii-tool */
static int smsc911x_do_ioctl(struct net_device *dev, struct ifreq *ifr, int cmd)
{
	struct smsc911x_data *pdata = netdev_priv(dev);

	if (!netif_running(dev) || !pdata->phy_dev)
		return -EINVAL;

	return phy_mii_ioctl(pdata->phy_dev, ifr, cmd);
}

static int
smsc911x_ethtool_getsettings(struct net_device *dev, struct ethtool_cmd *cmd)
{
	struct smsc911x_data *pdata = netdev_priv(dev);

	cmd->maxtxpkt = 1;
	cmd->maxrxpkt = 1;
	return phy_ethtool_gset(pdata->phy_dev, cmd);
}

static int
smsc911x_ethtool_setsettings(struct net_device *dev, struct ethtool_cmd *cmd)
{
	struct smsc911x_data *pdata = netdev_priv(dev);

	return phy_ethtool_sset(pdata->phy_dev, cmd);
}

static void smsc911x_ethtool_getdrvinfo(struct net_device *dev,
					struct ethtool_drvinfo *info)
{
	strlcpy(info->driver, SMSC_CHIPNAME, sizeof(info->driver));
	strlcpy(info->version, SMSC_DRV_VERSION, sizeof(info->version));
	strlcpy(info->bus_info, dev_name(dev->dev.parent),
		sizeof(info->bus_info));
}

static int smsc911x_ethtool_nwayreset(struct net_device *dev)
{
	struct smsc911x_data *pdata = netdev_priv(dev);

	return phy_start_aneg(pdata->phy_dev);
}

static u32 smsc911x_ethtool_getmsglevel(struct net_device *dev)
{
	struct smsc911x_data *pdata = netdev_priv(dev);
	return pdata->msg_enable;
}

static void smsc911x_ethtool_setmsglevel(struct net_device *dev, u32 level)
{
	struct smsc911x_data *pdata = netdev_priv(dev);
	pdata->msg_enable = level;
}

static int smsc911x_ethtool_getregslen(struct net_device *dev)
{
	return (((E2P_DATA - ID_REV) / 4 + 1) + (WUCSR - MAC_CR) + 1 + 32) *
	    sizeof(u32);
}

static void
smsc911x_ethtool_getregs(struct net_device *dev, struct ethtool_regs *regs,
			 void *buf)
{
	struct smsc911x_data *pdata = netdev_priv(dev);
	struct phy_device *phy_dev = pdata->phy_dev;
	unsigned long flags;
	unsigned int i;
	unsigned int j = 0;
	u32 *data = buf;

	regs->version = pdata->idrev;
	for (i = ID_REV; i <= E2P_DATA; i += (sizeof(u32)))
		data[j++] = smsc911x_reg_read(pdata, i);

	for (i = MAC_CR; i <= WUCSR; i++) {
		spin_lock_irqsave(&pdata->mac_lock, flags);
		data[j++] = smsc911x_mac_read(pdata, i);
		spin_unlock_irqrestore(&pdata->mac_lock, flags);
	}

	for (i = 0; i <= 31; i++)
		data[j++] = smsc911x_mii_read(phy_dev->bus, phy_dev->addr, i);
}

static void smsc911x_eeprom_enable_access(struct smsc911x_data *pdata)
{
	unsigned int temp = smsc911x_reg_read(pdata, GPIO_CFG);
	temp &= ~GPIO_CFG_EEPR_EN_;
	smsc911x_reg_write(pdata, GPIO_CFG, temp);
	msleep(1);
}

static int smsc911x_eeprom_send_cmd(struct smsc911x_data *pdata, u32 op)
{
	int timeout = 100;
	u32 e2cmd;

	SMSC_TRACE(pdata, drv, "op 0x%08x", op);
	if (smsc911x_reg_read(pdata, E2P_CMD) & E2P_CMD_EPC_BUSY_) {
		SMSC_WARN(pdata, drv, "Busy at start");
		return -EBUSY;
	}

	e2cmd = op | E2P_CMD_EPC_BUSY_;
	smsc911x_reg_write(pdata, E2P_CMD, e2cmd);

	do {
		msleep(1);
		e2cmd = smsc911x_reg_read(pdata, E2P_CMD);
	} while ((e2cmd & E2P_CMD_EPC_BUSY_) && (--timeout));

	if (!timeout) {
		SMSC_TRACE(pdata, drv, "TIMED OUT");
		return -EAGAIN;
	}

	if (e2cmd & E2P_CMD_EPC_TIMEOUT_) {
<<<<<<< HEAD
		SMSC_TRACE(DRV, "Error occurred during eeprom operation");
=======
		SMSC_TRACE(pdata, drv, "Error occurred during eeprom operation");
>>>>>>> d762f438
		return -EINVAL;
	}

	return 0;
}

static int smsc911x_eeprom_read_location(struct smsc911x_data *pdata,
					 u8 address, u8 *data)
{
	u32 op = E2P_CMD_EPC_CMD_READ_ | address;
	int ret;

	SMSC_TRACE(pdata, drv, "address 0x%x", address);
	ret = smsc911x_eeprom_send_cmd(pdata, op);

	if (!ret)
		data[address] = smsc911x_reg_read(pdata, E2P_DATA);

	return ret;
}

static int smsc911x_eeprom_write_location(struct smsc911x_data *pdata,
					  u8 address, u8 data)
{
	u32 op = E2P_CMD_EPC_CMD_ERASE_ | address;
	u32 temp;
	int ret;

	SMSC_TRACE(pdata, drv, "address 0x%x, data 0x%x", address, data);
	ret = smsc911x_eeprom_send_cmd(pdata, op);

	if (!ret) {
		op = E2P_CMD_EPC_CMD_WRITE_ | address;
		smsc911x_reg_write(pdata, E2P_DATA, (u32)data);

		/* Workaround for hardware read-after-write restriction */
		temp = smsc911x_reg_read(pdata, BYTE_TEST);

		ret = smsc911x_eeprom_send_cmd(pdata, op);
	}

	return ret;
}

static int smsc911x_ethtool_get_eeprom_len(struct net_device *dev)
{
	return SMSC911X_EEPROM_SIZE;
}

static int smsc911x_ethtool_get_eeprom(struct net_device *dev,
				       struct ethtool_eeprom *eeprom, u8 *data)
{
	struct smsc911x_data *pdata = netdev_priv(dev);
	u8 eeprom_data[SMSC911X_EEPROM_SIZE];
	int len;
	int i;

	smsc911x_eeprom_enable_access(pdata);

	len = min(eeprom->len, SMSC911X_EEPROM_SIZE);
	for (i = 0; i < len; i++) {
		int ret = smsc911x_eeprom_read_location(pdata, i, eeprom_data);
		if (ret < 0) {
			eeprom->len = 0;
			return ret;
		}
	}

	memcpy(data, &eeprom_data[eeprom->offset], len);
	eeprom->len = len;
	return 0;
}

static int smsc911x_ethtool_set_eeprom(struct net_device *dev,
				       struct ethtool_eeprom *eeprom, u8 *data)
{
	int ret;
	struct smsc911x_data *pdata = netdev_priv(dev);

	smsc911x_eeprom_enable_access(pdata);
	smsc911x_eeprom_send_cmd(pdata, E2P_CMD_EPC_CMD_EWEN_);
	ret = smsc911x_eeprom_write_location(pdata, eeprom->offset, *data);
	smsc911x_eeprom_send_cmd(pdata, E2P_CMD_EPC_CMD_EWDS_);

	/* Single byte write, according to man page */
	eeprom->len = 1;

	return ret;
}

static const struct ethtool_ops smsc911x_ethtool_ops = {
	.get_settings = smsc911x_ethtool_getsettings,
	.set_settings = smsc911x_ethtool_setsettings,
	.get_link = ethtool_op_get_link,
	.get_drvinfo = smsc911x_ethtool_getdrvinfo,
	.nway_reset = smsc911x_ethtool_nwayreset,
	.get_msglevel = smsc911x_ethtool_getmsglevel,
	.set_msglevel = smsc911x_ethtool_setmsglevel,
	.get_regs_len = smsc911x_ethtool_getregslen,
	.get_regs = smsc911x_ethtool_getregs,
	.get_eeprom_len = smsc911x_ethtool_get_eeprom_len,
	.get_eeprom = smsc911x_ethtool_get_eeprom,
	.set_eeprom = smsc911x_ethtool_set_eeprom,
};

static const struct net_device_ops smsc911x_netdev_ops = {
	.ndo_open		= smsc911x_open,
	.ndo_stop		= smsc911x_stop,
	.ndo_start_xmit		= smsc911x_hard_start_xmit,
	.ndo_get_stats		= smsc911x_get_stats,
	.ndo_set_multicast_list	= smsc911x_set_multicast_list,
	.ndo_do_ioctl		= smsc911x_do_ioctl,
	.ndo_change_mtu		= eth_change_mtu,
	.ndo_validate_addr	= eth_validate_addr,
	.ndo_set_mac_address 	= smsc911x_set_mac_address,
#ifdef CONFIG_NET_POLL_CONTROLLER
	.ndo_poll_controller	= smsc911x_poll_controller,
#endif
};

/* copies the current mac address from hardware to dev->dev_addr */
static void __devinit smsc911x_read_mac_address(struct net_device *dev)
{
	struct smsc911x_data *pdata = netdev_priv(dev);
	u32 mac_high16 = smsc911x_mac_read(pdata, ADDRH);
	u32 mac_low32 = smsc911x_mac_read(pdata, ADDRL);

	dev->dev_addr[0] = (u8)(mac_low32);
	dev->dev_addr[1] = (u8)(mac_low32 >> 8);
	dev->dev_addr[2] = (u8)(mac_low32 >> 16);
	dev->dev_addr[3] = (u8)(mac_low32 >> 24);
	dev->dev_addr[4] = (u8)(mac_high16);
	dev->dev_addr[5] = (u8)(mac_high16 >> 8);
}

/* Initializing private device structures, only called from probe */
static int __devinit smsc911x_init(struct net_device *dev)
{
	struct smsc911x_data *pdata = netdev_priv(dev);
	unsigned int byte_test;

	SMSC_TRACE(pdata, probe, "Driver Parameters:");
	SMSC_TRACE(pdata, probe, "LAN base: 0x%08lX",
		   (unsigned long)pdata->ioaddr);
	SMSC_TRACE(pdata, probe, "IRQ: %d", dev->irq);
	SMSC_TRACE(pdata, probe, "PHY will be autodetected.");

	spin_lock_init(&pdata->dev_lock);
	spin_lock_init(&pdata->mac_lock);

	if (pdata->ioaddr == 0) {
		SMSC_WARN(pdata, probe, "pdata->ioaddr: 0x00000000");
		return -ENODEV;
	}

	/* Check byte ordering */
	byte_test = smsc911x_reg_read(pdata, BYTE_TEST);
	SMSC_TRACE(pdata, probe, "BYTE_TEST: 0x%08X", byte_test);
	if (byte_test == 0x43218765) {
		SMSC_TRACE(pdata, probe, "BYTE_TEST looks swapped, "
			   "applying WORD_SWAP");
		smsc911x_reg_write(pdata, WORD_SWAP, 0xffffffff);

		/* 1 dummy read of BYTE_TEST is needed after a write to
		 * WORD_SWAP before its contents are valid */
		byte_test = smsc911x_reg_read(pdata, BYTE_TEST);

		byte_test = smsc911x_reg_read(pdata, BYTE_TEST);
	}

	if (byte_test != 0x87654321) {
		SMSC_WARN(pdata, drv, "BYTE_TEST: 0x%08X", byte_test);
		if (((byte_test >> 16) & 0xFFFF) == (byte_test & 0xFFFF)) {
			SMSC_WARN(pdata, probe,
				  "top 16 bits equal to bottom 16 bits");
			SMSC_TRACE(pdata, probe,
				   "This may mean the chip is set "
				   "for 32 bit while the bus is reading 16 bit");
		}
		return -ENODEV;
	}

	/* Default generation to zero (all workarounds apply) */
	pdata->generation = 0;

	pdata->idrev = smsc911x_reg_read(pdata, ID_REV);
	switch (pdata->idrev & 0xFFFF0000) {
	case 0x01180000:
	case 0x01170000:
	case 0x01160000:
	case 0x01150000:
		/* LAN911[5678] family */
		pdata->generation = pdata->idrev & 0x0000FFFF;
		break;

	case 0x118A0000:
	case 0x117A0000:
	case 0x116A0000:
	case 0x115A0000:
		/* LAN921[5678] family */
		pdata->generation = 3;
		break;

	case 0x92100000:
	case 0x92110000:
	case 0x92200000:
	case 0x92210000:
		/* LAN9210/LAN9211/LAN9220/LAN9221 */
		pdata->generation = 4;
		break;

	default:
		SMSC_WARN(pdata, probe, "LAN911x not identified, idrev: 0x%08X",
			  pdata->idrev);
		return -ENODEV;
	}

	SMSC_TRACE(pdata, probe,
		   "LAN911x identified, idrev: 0x%08X, generation: %d",
		   pdata->idrev, pdata->generation);

	if (pdata->generation == 0)
		SMSC_WARN(pdata, probe,
			  "This driver is not intended for this chip revision");

	/* workaround for platforms without an eeprom, where the mac address
	 * is stored elsewhere and set by the bootloader.  This saves the
	 * mac address before resetting the device */
	if (pdata->config.flags & SMSC911X_SAVE_MAC_ADDRESS) {
		spin_lock_irq(&pdata->mac_lock);
		smsc911x_read_mac_address(dev);
		spin_unlock_irq(&pdata->mac_lock);
	}

	/* Reset the LAN911x */
	if (smsc911x_soft_reset(pdata))
		return -ENODEV;

	/* Disable all interrupt sources until we bring the device up */
	smsc911x_reg_write(pdata, INT_EN, 0);

	ether_setup(dev);
	dev->flags |= IFF_MULTICAST;
	netif_napi_add(dev, &pdata->napi, smsc911x_poll, SMSC_NAPI_WEIGHT);
	dev->netdev_ops = &smsc911x_netdev_ops;
	dev->ethtool_ops = &smsc911x_ethtool_ops;

	return 0;
}

static int __devexit smsc911x_drv_remove(struct platform_device *pdev)
{
	struct net_device *dev;
	struct smsc911x_data *pdata;
	struct resource *res;

	dev = platform_get_drvdata(pdev);
	BUG_ON(!dev);
	pdata = netdev_priv(dev);
	BUG_ON(!pdata);
	BUG_ON(!pdata->ioaddr);
	BUG_ON(!pdata->phy_dev);

	SMSC_TRACE(pdata, ifdown, "Stopping driver");

	phy_disconnect(pdata->phy_dev);
	pdata->phy_dev = NULL;
	mdiobus_unregister(pdata->mii_bus);
	mdiobus_free(pdata->mii_bus);

	platform_set_drvdata(pdev, NULL);
	unregister_netdev(dev);
	free_irq(dev->irq, dev);
	res = platform_get_resource_byname(pdev, IORESOURCE_MEM,
					   "smsc911x-memory");
	if (!res)
		res = platform_get_resource(pdev, IORESOURCE_MEM, 0);

	release_mem_region(res->start, resource_size(res));

	iounmap(pdata->ioaddr);

	free_netdev(dev);

	return 0;
}

/* standard register acces */
static const struct smsc911x_ops standard_smsc911x_ops = {
	.reg_read = __smsc911x_reg_read,
	.reg_write = __smsc911x_reg_write,
	.rx_readfifo = smsc911x_rx_readfifo,
	.tx_writefifo = smsc911x_tx_writefifo,
};

/* shifted register access */
static const struct smsc911x_ops shifted_smsc911x_ops = {
	.reg_read = __smsc911x_reg_read_shift,
	.reg_write = __smsc911x_reg_write_shift,
	.rx_readfifo = smsc911x_rx_readfifo_shift,
	.tx_writefifo = smsc911x_tx_writefifo_shift,
};

static int __devinit smsc911x_drv_probe(struct platform_device *pdev)
{
	struct net_device *dev;
	struct smsc911x_data *pdata;
	struct smsc911x_platform_config *config = pdev->dev.platform_data;
	struct resource *res, *irq_res;
	unsigned int intcfg = 0;
	int res_size, irq_flags;
	int retval;

	pr_info("Driver version %s\n", SMSC_DRV_VERSION);

	/* platform data specifies irq & dynamic bus configuration */
	if (!pdev->dev.platform_data) {
		pr_warn("platform_data not provided\n");
		retval = -ENODEV;
		goto out_0;
	}

	res = platform_get_resource_byname(pdev, IORESOURCE_MEM,
					   "smsc911x-memory");
	if (!res)
		res = platform_get_resource(pdev, IORESOURCE_MEM, 0);
	if (!res) {
		pr_warn("Could not allocate resource\n");
		retval = -ENODEV;
		goto out_0;
	}
	res_size = resource_size(res);

	irq_res = platform_get_resource(pdev, IORESOURCE_IRQ, 0);
	if (!irq_res) {
		pr_warn("Could not allocate irq resource\n");
		retval = -ENODEV;
		goto out_0;
	}

	if (!request_mem_region(res->start, res_size, SMSC_CHIPNAME)) {
		retval = -EBUSY;
		goto out_0;
	}

	dev = alloc_etherdev(sizeof(struct smsc911x_data));
	if (!dev) {
		pr_warn("Could not allocate device\n");
		retval = -ENOMEM;
		goto out_release_io_1;
	}

	SET_NETDEV_DEV(dev, &pdev->dev);

	pdata = netdev_priv(dev);

	dev->irq = irq_res->start;
	irq_flags = irq_res->flags & IRQF_TRIGGER_MASK;
	pdata->ioaddr = ioremap_nocache(res->start, res_size);

	/* copy config parameters across to pdata */
	memcpy(&pdata->config, config, sizeof(pdata->config));

	pdata->dev = dev;
	pdata->msg_enable = ((1 << debug) - 1);

	if (pdata->ioaddr == NULL) {
		SMSC_WARN(pdata, probe, "Error smsc911x base address invalid");
		retval = -ENOMEM;
		goto out_free_netdev_2;
	}

	/* assume standard, non-shifted, access to HW registers */
	pdata->ops = &standard_smsc911x_ops;
	/* apply the right access if shifting is needed */
	if (config->shift)
		pdata->ops = &shifted_smsc911x_ops;

	retval = smsc911x_init(dev);
	if (retval < 0)
		goto out_unmap_io_3;

	/* configure irq polarity and type before connecting isr */
	if (pdata->config.irq_polarity == SMSC911X_IRQ_POLARITY_ACTIVE_HIGH)
		intcfg |= INT_CFG_IRQ_POL_;

	if (pdata->config.irq_type == SMSC911X_IRQ_TYPE_PUSH_PULL)
		intcfg |= INT_CFG_IRQ_TYPE_;

	smsc911x_reg_write(pdata, INT_CFG, intcfg);

	/* Ensure interrupts are globally disabled before connecting ISR */
	smsc911x_reg_write(pdata, INT_EN, 0);
	smsc911x_reg_write(pdata, INT_STS, 0xFFFFFFFF);

	retval = request_irq(dev->irq, smsc911x_irqhandler,
			     irq_flags | IRQF_SHARED, dev->name, dev);
	if (retval) {
		SMSC_WARN(pdata, probe,
			  "Unable to claim requested irq: %d", dev->irq);
		goto out_unmap_io_3;
	}

	platform_set_drvdata(pdev, dev);

	retval = register_netdev(dev);
	if (retval) {
		SMSC_WARN(pdata, probe, "Error %i registering device", retval);
		goto out_unset_drvdata_4;
	} else {
		SMSC_TRACE(pdata, probe,
			   "Network interface: \"%s\"", dev->name);
	}

	retval = smsc911x_mii_init(pdev, dev);
	if (retval) {
		SMSC_WARN(pdata, probe, "Error %i initialising mii", retval);
		goto out_unregister_netdev_5;
	}

	spin_lock_irq(&pdata->mac_lock);

	/* Check if mac address has been specified when bringing interface up */
	if (is_valid_ether_addr(dev->dev_addr)) {
		smsc911x_set_hw_mac_address(pdata, dev->dev_addr);
		SMSC_TRACE(pdata, probe,
			   "MAC Address is specified by configuration");
	} else if (is_valid_ether_addr(pdata->config.mac)) {
		memcpy(dev->dev_addr, pdata->config.mac, 6);
		SMSC_TRACE(pdata, probe,
			   "MAC Address specified by platform data");
	} else {
		/* Try reading mac address from device. if EEPROM is present
		 * it will already have been set */
		smsc_get_mac(dev);

		if (is_valid_ether_addr(dev->dev_addr)) {
			/* eeprom values are valid  so use them */
			SMSC_TRACE(pdata, probe,
				   "Mac Address is read from LAN911x EEPROM");
		} else {
			/* eeprom values are invalid, generate random MAC */
			random_ether_addr(dev->dev_addr);
			smsc911x_set_hw_mac_address(pdata, dev->dev_addr);
			SMSC_TRACE(pdata, probe,
				   "MAC Address is set to random_ether_addr");
		}
	}

	spin_unlock_irq(&pdata->mac_lock);

	netdev_info(dev, "MAC Address: %pM\n", dev->dev_addr);

	return 0;

out_unregister_netdev_5:
	unregister_netdev(dev);
out_unset_drvdata_4:
	platform_set_drvdata(pdev, NULL);
	free_irq(dev->irq, dev);
out_unmap_io_3:
	iounmap(pdata->ioaddr);
out_free_netdev_2:
	free_netdev(dev);
out_release_io_1:
	release_mem_region(res->start, resource_size(res));
out_0:
	return retval;
}

#ifdef CONFIG_PM
/* This implementation assumes the devices remains powered on its VDDVARIO
 * pins during suspend. */

/* TODO: implement freeze/thaw callbacks for hibernation.*/

static int smsc911x_suspend(struct device *dev)
{
	struct net_device *ndev = dev_get_drvdata(dev);
	struct smsc911x_data *pdata = netdev_priv(ndev);

	/* enable wake on LAN, energy detection and the external PME
	 * signal. */
	smsc911x_reg_write(pdata, PMT_CTRL,
		PMT_CTRL_PM_MODE_D1_ | PMT_CTRL_WOL_EN_ |
		PMT_CTRL_ED_EN_ | PMT_CTRL_PME_EN_);

	return 0;
}

static int smsc911x_resume(struct device *dev)
{
	struct net_device *ndev = dev_get_drvdata(dev);
	struct smsc911x_data *pdata = netdev_priv(ndev);
	unsigned int to = 100;

	/* Note 3.11 from the datasheet:
	 * 	"When the LAN9220 is in a power saving state, a write of any
	 * 	 data to the BYTE_TEST register will wake-up the device."
	 */
	smsc911x_reg_write(pdata, BYTE_TEST, 0);

	/* poll the READY bit in PMT_CTRL. Any other access to the device is
	 * forbidden while this bit isn't set. Try for 100ms and return -EIO
	 * if it failed. */
	while (!(smsc911x_reg_read(pdata, PMT_CTRL) & PMT_CTRL_READY_) && --to)
		udelay(1000);

	return (to == 0) ? -EIO : 0;
}

static const struct dev_pm_ops smsc911x_pm_ops = {
	.suspend	= smsc911x_suspend,
	.resume		= smsc911x_resume,
};

#define SMSC911X_PM_OPS (&smsc911x_pm_ops)

#else
#define SMSC911X_PM_OPS NULL
#endif

static struct platform_driver smsc911x_driver = {
	.probe = smsc911x_drv_probe,
	.remove = __devexit_p(smsc911x_drv_remove),
	.driver = {
		.name	= SMSC_CHIPNAME,
		.owner	= THIS_MODULE,
		.pm	= SMSC911X_PM_OPS,
	},
};

/* Entry point for loading the module */
static int __init smsc911x_init_module(void)
{
	SMSC_INITIALIZE();
	return platform_driver_register(&smsc911x_driver);
}

/* entry point for unloading the module */
static void __exit smsc911x_cleanup_module(void)
{
	platform_driver_unregister(&smsc911x_driver);
}

module_init(smsc911x_init_module);
module_exit(smsc911x_cleanup_module);<|MERGE_RESOLUTION|>--- conflicted
+++ resolved
@@ -912,13 +912,8 @@
 		return -ENODEV;
 	}
 
-<<<<<<< HEAD
-	SMSC_TRACE(PROBE, "PHY: addr %d, phy_id 0x%08X",
-			phydev->addr, phydev->phy_id);
-=======
 	SMSC_TRACE(pdata, probe, "PHY: addr %d, phy_id 0x%08X",
 		   phydev->addr, phydev->phy_id);
->>>>>>> d762f438
 
 	ret = phy_connect_direct(dev, phydev,
 			&smsc911x_phy_adjust_link, 0,
@@ -1794,11 +1789,7 @@
 	}
 
 	if (e2cmd & E2P_CMD_EPC_TIMEOUT_) {
-<<<<<<< HEAD
-		SMSC_TRACE(DRV, "Error occurred during eeprom operation");
-=======
 		SMSC_TRACE(pdata, drv, "Error occurred during eeprom operation");
->>>>>>> d762f438
 		return -EINVAL;
 	}
 
